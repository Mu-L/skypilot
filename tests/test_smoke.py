--- conflicted
+++ resolved
@@ -1010,13 +1010,8 @@
 @pytest.mark.parametrize(
     'image_id',
     [
-<<<<<<< HEAD
         'docker:nvidia/cuda:11.8.0-devel-ubuntu18.04',
         'docker:ubuntu:18.04',
-=======
-        "docker:nvidia/cuda:11.8.0-devel-ubuntu18.04",
-        "docker:ubuntu:18.04",
->>>>>>> f3be7732
         # Test latest image with python 3.11 installed by default.
         # Does not work for python 3.12 due to ray's requirement for 3.11.
         'docker:continuumio/miniconda3:24.1.2-0',
@@ -1197,13 +1192,8 @@
 @pytest.mark.parametrize(
     'image_id',
     [
-<<<<<<< HEAD
         'docker:nvidia/cuda:11.8.0-devel-ubuntu18.04',
         'docker:ubuntu:18.04',
-=======
-        "docker:nvidia/cuda:11.8.0-devel-ubuntu18.04",
-        "docker:ubuntu:18.04",
->>>>>>> f3be7732
         # Test latest image with python 3.11 installed by default.
         # Does not work for python 3.12 due to ray's requirement for 3.11.
         'docker:continuumio/miniconda3:24.1.2-0',
@@ -2831,13 +2821,8 @@
 @pytest.mark.parametrize(
     'image_id',
     [
-<<<<<<< HEAD
         'docker:nvidia/cuda:11.8.0-devel-ubuntu18.04',
         'docker:ubuntu:18.04',
-=======
-        "docker:nvidia/cuda:11.8.0-devel-ubuntu18.04",
-        "docker:ubuntu:18.04",
->>>>>>> f3be7732
         # Test latest image with python 3.11 installed by default.
         # Does not work for python 3.12 due to ray's requirement for 3.11.
         'docker:continuumio/miniconda3:24.1.2-0',
