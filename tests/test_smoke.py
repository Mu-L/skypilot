--- conflicted
+++ resolved
@@ -54,11 +54,7 @@
 from sky.clouds import GCP
 from sky.data import data_utils
 from sky.data import storage as storage_lib
-<<<<<<< HEAD
-=======
-from sky.data.data_utils import Rclone
 from sky.skylet import constants
->>>>>>> 994d35ae
 from sky.skylet import events
 from sky.utils import common_utils
 from sky.utils import resources_utils
