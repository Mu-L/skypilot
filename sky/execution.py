"""Execution layer.

See `Stage` for a Task's life cycle.
"""
import copy
import enum
import os
import tempfile
from typing import Any, List, Optional, Tuple, Union
import uuid

import colorama

import sky
from sky import backends
from sky import clouds
from sky import global_user_state
from sky import optimizer
from sky import sky_logging
from sky import spot
from sky import task as task_lib
from sky.backends import backend_utils
from sky.skylet import constants
from sky.usage import usage_lib
from sky.utils import controller_utils
from sky.utils import dag_utils
from sky.utils import env_options
from sky.utils import rich_utils
from sky.utils import subprocess_utils
from sky.utils import timeline
from sky.utils import ux_utils

logger = sky_logging.init_logger(__name__)

# Message thrown when APIs sky.{exec,launch,spot_launch}() received a string
# instead of a Dag.  CLI (cli.py) is implemented by us so should not trigger
# this.
_ENTRYPOINT_STRING_AS_DAG_MESSAGE = """\
Expected a sky.Task or sky.Dag but received a string.

If you meant to run a command, make it a Task's run command:

    task = sky.Task(run=command)

The command can then be run as:

  sky.exec(task, cluster_name=..., ...)
  # Or use {'V100': 1}, 'V100:0.5', etc.
  task.set_resources(sky.Resources(accelerators='V100:1'))
  sky.exec(task, cluster_name=..., ...)

  sky.launch(task, ...)

  sky.spot_launch(task, ...)
""".strip()


def _convert_to_dag(entrypoint: Any) -> 'sky.Dag':
    """Convert the entrypoint to a sky.Dag.

    Raises TypeError if 'entrypoint' is not a 'sky.Task' or 'sky.Dag'.
    """
    # Not suppressing stacktrace: when calling this via API user may want to
    # see their own program in the stacktrace. Our CLI impl would not trigger
    # these errors.
    if isinstance(entrypoint, str):
        raise TypeError(_ENTRYPOINT_STRING_AS_DAG_MESSAGE)
    elif isinstance(entrypoint, sky.Dag):
        return copy.deepcopy(entrypoint)
    elif isinstance(entrypoint, task_lib.Task):
        entrypoint = copy.deepcopy(entrypoint)
        with sky.Dag() as dag:
            dag.add(entrypoint)
            dag.name = entrypoint.name
        return dag
    else:
        raise TypeError(
            'Expected a sky.Task or sky.Dag but received argument of type: '
            f'{type(entrypoint)}')


class Stage(enum.Enum):
    """Stages for a run of a sky.Task."""
    # TODO: rename actual methods to be consistent.
    CLONE_DISK = enum.auto()
    OPTIMIZE = enum.auto()
    PROVISION = enum.auto()
    SYNC_WORKDIR = enum.auto()
    SYNC_FILE_MOUNTS = enum.auto()
    SETUP = enum.auto()
    PRE_EXEC = enum.auto()
    EXEC = enum.auto()
    DOWN = enum.auto()


def _maybe_clone_disk_from_cluster(clone_disk_from: Optional[str],
                                   cluster_name: Optional[str],
                                   task: 'sky.Task') -> 'sky.Task':
    if clone_disk_from is None:
        return task
    task, handle = backend_utils.check_can_clone_disk_and_override_task(
        clone_disk_from, cluster_name, task)
    original_cloud = handle.launched_resources.cloud
    assert original_cloud is not None, handle.launched_resources
    task_resources = list(task.resources)[0]

    with rich_utils.safe_status('Creating image from source cluster '
                                f'{clone_disk_from!r}'):
        image_id = original_cloud.create_image_from_cluster(
            clone_disk_from,
            handle.cluster_name_on_cloud,
            region=handle.launched_resources.region,
            zone=handle.launched_resources.zone,
        )
        rich_utils.force_update_status(
            f'Migrating image {image_id} to target region '
            f'{task_resources.region}...')
        source_region = handle.launched_resources.region
        target_region = task_resources.region
        assert source_region is not None, handle.launched_resources
        assert target_region is not None, task_resources

        image_id = original_cloud.maybe_move_image(
            image_id,
            source_region=source_region,
            target_region=target_region,
            source_zone=handle.launched_resources.zone,
            target_zone=task_resources.zone,
        )
    logger.info(
        f'{colorama.Fore.GREEN}'
        f'Successfully created image {image_id!r} for {clone_disk_from!r} '
        f'on {original_cloud}.{colorama.Style.RESET_ALL}\n'
        'Overriding task\'s image_id.')
    task_resources = task_resources.copy(image_id=image_id,
                                         _is_image_managed=True)
    task.set_resources(task_resources)
    # Set the best_resources to None to trigger a re-optimization, so that
    # the new task_resources is used.
    task.best_resources = None
    logger.debug(f'Overridden task resources: {task.resources}')
    return task


def execute(
    entrypoint: Union['sky.Task', 'sky.Dag'],
    dryrun: bool = False,
    down: bool = False,
    stream_logs: bool = True,
    handle: Optional[backends.ResourceHandle] = None,
    backend: Optional[backends.Backend] = None,
    retry_until_up: bool = False,
    optimize_target: optimizer.OptimizeTarget = optimizer.OptimizeTarget.COST,
    stages: Optional[List[Stage]] = None,
    cluster_name: Optional[str] = None,
    detach_setup: bool = False,
    detach_run: bool = False,
    idle_minutes_to_autostop: Optional[int] = None,
    no_setup: bool = False,
    clone_disk_from: Optional[str] = None,
    # Internal only:
    # pylint: disable=invalid-name
    _is_launched_by_spot_controller: bool = False,
    _is_launched_by_sky_serve_controller: bool = False,
) -> Tuple[Optional[int], Optional[backends.ResourceHandle]]:
    """Execute an entrypoint.

    If sky.Task is given or DAG has not been optimized yet, this will call
    sky.optimize() for the caller.

    Args:
      entrypoint: sky.Task or sky.Dag.
      dryrun: bool; if True, only print the provision info (e.g., cluster
        yaml).
      down: bool; whether to tear down the launched resources after all jobs
        finish (successfully or abnormally). If idle_minutes_to_autostop is
        also set, the cluster will be torn down after the specified idle time.
        Note that if errors occur during provisioning/data syncing/setting up,
        the cluster will not be torn down for debugging purposes.
      stream_logs: bool; whether to stream all tasks' outputs to the client.
      handle: Optional[backends.ResourceHandle]; if provided, execution will use
        an existing backend cluster handle instead of provisioning a new one.
      backend: Backend; backend to use for executing the tasks. Defaults to
        CloudVmRayBackend()
      retry_until_up: bool; whether to retry the provisioning until the cluster
        is up.
      optimize_target: OptimizeTarget; the dag optimization metric, e.g.
        OptimizeTarget.COST.
      stages: List of stages to run.  If None, run the whole life cycle of
        execution; otherwise, just the specified stages.  Used for `sky exec`
        skipping all setup steps.
      cluster_name: Name of the cluster to create/reuse.  If None,
        auto-generate a name.
      detach_setup: If True, run setup in non-interactive mode as part of the
        job itself. You can safely ctrl-c to detach from logging, and it will
        not interrupt the setup process. To see the logs again after detaching,
        use `sky logs`. To cancel setup, cancel the job via `sky cancel`.
      detach_run: If True, as soon as a job is submitted, return from this
        function and do not stream execution logs.
      idle_minutes_to_autostop: int; if provided, the cluster will be set to
        autostop after this many minutes of idleness.
      no_setup: bool; whether to skip setup commands or not when (re-)launching.

    Returns:
      job_id: Optional[int]; the job ID of the submitted job. None if the
        backend is not CloudVmRayBackend, or no job is submitted to
        the cluster.
      handle: Optional[backends.ResourceHandle]; the handle to the cluster. None
        if dryrun.
    """
    dag = _convert_to_dag(entrypoint)
    assert len(dag) == 1, f'We support 1 task for now. {dag}'
    task = dag.tasks[0]

    if task.need_spot_recovery:
        with ux_utils.print_exception_no_traceback():
            raise ValueError(
                'Spot recovery is specified in the task. To launch the '
                'managed spot job, please use: sky spot launch')

    cluster_exists = False
    if cluster_name is not None:
        existing_handle = global_user_state.get_handle_from_cluster_name(
            cluster_name)
        cluster_exists = existing_handle is not None
        # TODO(woosuk): If the cluster exists, print a warning that
        # `cpus` and `memory` are not used as a job scheduling constraint,
        # unlike `gpus`.

    stages = stages if stages is not None else list(Stage)

    # Requested features that some clouds support and others don't.
    requested_features = set()

    if task.num_nodes > 1:
        requested_features.add(clouds.CloudImplementationFeatures.MULTI_NODE)

    backend = backend if backend is not None else backends.CloudVmRayBackend()
    if isinstance(backend, backends.CloudVmRayBackend):
        if down and idle_minutes_to_autostop is None:
            # Use auto{stop,down} to terminate the cluster after the task is
            # done.
            idle_minutes_to_autostop = 0
        if idle_minutes_to_autostop is not None:
            if idle_minutes_to_autostop == 0:
                # idle_minutes_to_autostop=0 can cause the following problem:
                # After we set the autostop in the PRE_EXEC stage with -i 0,
                # it could be possible that the cluster immediately found
                # itself have no task running and start the auto{stop,down}
                # process, before the task is submitted in the EXEC stage.
                verb = 'torn down' if down else 'stopped'
                logger.info(f'{colorama.Style.DIM}The cluster will '
                            f'be {verb} after 1 minutes of idleness '
                            '(after all jobs finish).'
                            f'{colorama.Style.RESET_ALL}')
                idle_minutes_to_autostop = 1
            stages.remove(Stage.DOWN)

            if not down:
                requested_features.add(
                    clouds.CloudImplementationFeatures.AUTOSTOP)
                # TODO(ewzeng): allow autostop for spot when stopping is
                # supported.
                if task.use_spot:
                    with ux_utils.print_exception_no_traceback():
                        raise ValueError(
                            'Autostop is not supported for spot instances.')

    elif idle_minutes_to_autostop is not None:
        # TODO(zhwu): Autostop is not supported for non-CloudVmRayBackend.
        with ux_utils.print_exception_no_traceback():
            raise ValueError(
                f'Backend {backend.NAME} does not support autostop, please try '
                f'{backends.CloudVmRayBackend.NAME}')

    if Stage.CLONE_DISK in stages:
        task = _maybe_clone_disk_from_cluster(clone_disk_from, cluster_name,
                                              task)

    if not cluster_exists:
        if (Stage.PROVISION in stages and task.use_spot and
                not _is_launched_by_spot_controller):
            yellow = colorama.Fore.YELLOW
            bold = colorama.Style.BRIGHT
            reset = colorama.Style.RESET_ALL
            logger.info(
                f'{yellow}Launching an unmanaged spot task, which does not '
                f'automatically recover from preemptions.{reset}\n{yellow}To '
                'get automatic recovery, use managed spot instead: '
                f'{reset}{bold}sky spot launch{reset} {yellow}or{reset} '
                f'{bold}sky.spot_launch(){reset}.')

        if Stage.OPTIMIZE in stages:
            if task.best_resources is None:
                # TODO: fix this for the situation where number of requested
                # accelerators is not an integer.
                if isinstance(backend, backends.CloudVmRayBackend):
                    # TODO: adding this check because docker backend on a
                    # no-credential machine should not enter optimize(), which
                    # would directly error out ('No cloud is enabled...').  Fix
                    # by moving `sky check` checks out of optimize()?
                    dag = sky.optimize(dag, minimize=optimize_target)
                    task = dag.tasks[0]  # Keep: dag may have been deep-copied.
                    assert task.best_resources is not None, task

    backend.register_info(dag=dag,
                          optimize_target=optimize_target,
                          requested_features=requested_features)

    if task.storage_mounts is not None:
        # Optimizer should eventually choose where to store bucket
        task.sync_storage_mounts()

    try:
        if Stage.PROVISION in stages:
            if handle is None:
                handle = backend.provision(task,
                                           task.best_resources,
                                           dryrun=dryrun,
                                           stream_logs=stream_logs,
                                           cluster_name=cluster_name,
                                           retry_until_up=retry_until_up)

        if handle is None:
            assert dryrun, ('If not dryrun, handle must be set or '
                            'Stage.PROVISION must be included in stages.')
            logger.info('Dryrun finished.')
            return None, None

        if Stage.SYNC_WORKDIR in stages and not dryrun:
            if task.workdir is not None:
                backend.sync_workdir(handle, task.workdir)

        if Stage.SYNC_FILE_MOUNTS in stages and not dryrun:
            backend.sync_file_mounts(handle, task.file_mounts,
                                     task.storage_mounts)

        if no_setup:
            logger.info('Setup commands skipped.')
        elif Stage.SETUP in stages and not dryrun:
            backend.setup(handle, task, detach_setup=detach_setup)

        if Stage.PRE_EXEC in stages and not dryrun:
            if idle_minutes_to_autostop is not None:
                assert isinstance(backend, backends.CloudVmRayBackend)
                assert isinstance(handle, backends.CloudVmRayResourceHandle)
                backend.set_autostop(handle,
                                     idle_minutes_to_autostop,
                                     down=down)

        if Stage.EXEC in stages:
            try:
                global_user_state.update_last_use(handle.get_cluster_name())
                job_id = backend.execute(handle,
                                         task,
                                         detach_run,
                                         dryrun=dryrun)
            finally:
                # Enables post_execute() to be run after KeyboardInterrupt.
                backend.post_execute(handle, down)

        if Stage.DOWN in stages and not dryrun:
            if down and idle_minutes_to_autostop is None:
                backend.teardown_ephemeral_storage(task)
                backend.teardown(handle, terminate=True)
    finally:
        controller = controller_utils.Controllers.from_name(cluster_name)
        if controller is None and not _is_launched_by_sky_serve_controller:
            # UX: print live clusters to make users aware (to save costs).
            #
            # Don't print if this job is launched by the spot controller,
            # because spot jobs are serverless, there can be many of them, and
            # users tend to continuously monitor spot jobs using `sky spot
            # status`. Also don't print if this job is a skyserve controller
            # job or launched by a skyserve controller job, because the
            # redirect for this subprocess.run won't success and it will
            # pollute the controller logs.
            #
            # Disable the usage collection for this status command.
            env = dict(os.environ,
                       **{env_options.Options.DISABLE_LOGGING.value: '1'})
            subprocess_utils.run(
                'sky status --no-show-spot-jobs --no-show-services', env=env)
        print()
        print('\x1b[?25h', end='')  # Show cursor.
    return job_id, handle


@timeline.event
@usage_lib.entrypoint
def launch(
    task: Union['sky.Task', 'sky.Dag'],
    cluster_name: Optional[str] = None,
    retry_until_up: bool = False,
    idle_minutes_to_autostop: Optional[int] = None,
    dryrun: bool = False,
    down: bool = False,
    stream_logs: bool = True,
    backend: Optional[backends.Backend] = None,
    optimize_target: optimizer.OptimizeTarget = optimizer.OptimizeTarget.COST,
    detach_setup: bool = False,
    detach_run: bool = False,
    no_setup: bool = False,
    clone_disk_from: Optional[str] = None,
    # Internal only:
    # pylint: disable=invalid-name
    _is_launched_by_spot_controller: bool = False,
    _is_launched_by_sky_serve_controller: bool = False,
) -> Tuple[Optional[int], Optional[backends.ResourceHandle]]:
    # NOTE(dev): Keep the docstring consistent between the Python API and CLI.
    """Launch a cluster or task.

    The task's setup and run commands are executed under the task's workdir
    (when specified, it is synced to remote cluster).  The task undergoes job
    queue scheduling on the cluster.

    Currently, the first argument must be a sky.Task, or (EXPERIMENTAL advanced
    usage) a sky.Dag. In the latter case, currently it must contain a single
    task; support for pipelines/general DAGs are in experimental branches.

    Args:
        task: sky.Task, or sky.Dag (experimental; 1-task only) to launch.
        cluster_name: name of the cluster to create/reuse.  If None,
            auto-generate a name.
        retry_until_up: whether to retry launching the cluster until it is
            up.
        idle_minutes_to_autostop: automatically stop the cluster after this
            many minute of idleness, i.e., no running or pending jobs in the
            cluster's job queue. Idleness gets reset whenever setting-up/
            running/pending jobs are found in the job queue. Setting this
            flag is equivalent to running
            ``sky.launch(..., detach_run=True, ...)`` and then
            ``sky.autostop(idle_minutes=<minutes>)``. If not set, the cluster
            will not be autostopped.
        down: Tear down the cluster after all jobs finish (successfully or
            abnormally). If --idle-minutes-to-autostop is also set, the
            cluster will be torn down after the specified idle time.
            Note that if errors occur during provisioning/data syncing/setting
            up, the cluster will not be torn down for debugging purposes.
        dryrun: if True, do not actually launch the cluster.
        stream_logs: if True, show the logs in the terminal.
        backend: backend to use.  If None, use the default backend
            (CloudVMRayBackend).
        optimize_target: target to optimize for. Choices: OptimizeTarget.COST,
            OptimizeTarget.TIME.
        detach_setup: If True, run setup in non-interactive mode as part of the
            job itself. You can safely ctrl-c to detach from logging, and it
            will not interrupt the setup process. To see the logs again after
            detaching, use `sky logs`. To cancel setup, cancel the job via
            `sky cancel`. Useful for long-running setup
            commands.
        detach_run: If True, as soon as a job is submitted, return from this
            function and do not stream execution logs.
        no_setup: if True, do not re-run setup commands.
        clone_disk_from: [Experimental] if set, clone the disk from the
            specified cluster. This is useful to migrate the cluster to a
            different availability zone or region.

    Example:
        .. code-block:: python

            import sky
            task = sky.Task(run='echo hello SkyPilot')
            task.set_resources(
                sky.Resources(cloud=sky.AWS(), accelerators='V100:4'))
            sky.launch(task, cluster_name='my-cluster')

    Raises:
        exceptions.ClusterOwnerIdentityMismatchError: if the cluster is
            owned by another user.
        exceptions.InvalidClusterNameError: if the cluster name is invalid.
        exceptions.ResourcesMismatchError: if the requested resources
            do not match the existing cluster.
        exceptions.NotSupportedError: if required features are not supported
            by the backend/cloud/cluster.
        exceptions.ResourcesUnavailableError: if the requested resources
            cannot be satisfied. The failover_history of the exception
            will be set as:
                1. Empty: iff the first-ever sky.optimize() fails to
                find a feasible resource; no pre-check or actual launch is
                attempted.
                2. Non-empty: iff at least 1 exception from either
                our pre-checks (e.g., cluster name invalid) or a region/zone
                throwing resource unavailability.
        exceptions.CommandError: any ssh command error.
        exceptions.NoCloudAccessError: if all clouds are disabled.
    Other exceptions may be raised depending on the backend.

    Returns:
      job_id: Optional[int]; the job ID of the submitted job. None if the
        backend is not CloudVmRayBackend, or no job is submitted to
        the cluster.
      handle: Optional[backends.ResourceHandle]; the handle to the cluster. None
        if dryrun.
    """
    entrypoint = task
    controller_utils.check_cluster_name_not_controller(
        cluster_name, operation_str='sky.launch')

    return execute(
        entrypoint=entrypoint,
        dryrun=dryrun,
        down=down,
        stream_logs=stream_logs,
        handle=None,
        backend=backend,
        retry_until_up=retry_until_up,
        optimize_target=optimize_target,
        cluster_name=cluster_name,
        detach_setup=detach_setup,
        detach_run=detach_run,
        idle_minutes_to_autostop=idle_minutes_to_autostop,
        no_setup=no_setup,
        clone_disk_from=clone_disk_from,
        _is_launched_by_spot_controller=_is_launched_by_spot_controller,
        _is_launched_by_sky_serve_controller=
        _is_launched_by_sky_serve_controller,
    )


@usage_lib.entrypoint
def exec(  # pylint: disable=redefined-builtin
    task: Union['sky.Task', 'sky.Dag'],
    cluster_name: str,
    dryrun: bool = False,
    down: bool = False,
    stream_logs: bool = True,
    backend: Optional[backends.Backend] = None,
    detach_run: bool = False,
) -> Tuple[Optional[int], Optional[backends.ResourceHandle]]:
    # NOTE(dev): Keep the docstring consistent between the Python API and CLI.
    """Execute a task on an existing cluster.

    This function performs two actions:

    (1) workdir syncing, if the task has a workdir specified;
    (2) executing the task's ``run`` commands.

    All other steps (provisioning, setup commands, file mounts syncing) are
    skipped.  If any of those specifications changed in the task, this function
    will not reflect those changes.  To ensure a cluster's setup is up to date,
    use ``sky.launch()`` instead.

    Execution and scheduling behavior:

    - The task will undergo job queue scheduling, respecting any specified
      resource requirement. It can be executed on any node of the cluster with
      enough resources.
    - The task is run under the workdir (if specified).
    - The task is run non-interactively (without a pseudo-terminal or
      pty), so interactive commands such as ``htop`` do not work.
      Use ``ssh my_cluster`` instead.

    Args:
        task: sky.Task, or sky.Dag (experimental; 1-task only) containing the
          task to execute.
        cluster_name: name of an existing cluster to execute the task.
        down: Tear down the cluster after all jobs finish (successfully or
            abnormally). If --idle-minutes-to-autostop is also set, the
            cluster will be torn down after the specified idle time.
            Note that if errors occur during provisioning/data syncing/setting
            up, the cluster will not be torn down for debugging purposes.
        dryrun: if True, do not actually execute the task.
        stream_logs: if True, show the logs in the terminal.
        backend: backend to use.  If None, use the default backend
            (CloudVMRayBackend).
        detach_run: if True, detach from logging once the task has been
            submitted.

    Raises:
        ValueError: if the specified cluster does not exist or is not in UP
            status.
        sky.exceptions.NotSupportedError: if the specified cluster is a
            controller that does not support this operation.

    Returns:
      job_id: Optional[int]; the job ID of the submitted job. None if the
        backend is not CloudVmRayBackend, or no job is submitted to
        the cluster.
      handle: Optional[backends.ResourceHandle]; the handle to the cluster. None
        if dryrun.
    """
    entrypoint = task
    if isinstance(entrypoint, sky.Dag):
        logger.warning(
            f'{colorama.Fore.YELLOW}Passing a sky.Dag to sky.exec() is '
            'deprecated. Pass sky.Task instead.'
            f'{colorama.Style.RESET_ALL}')
    controller_utils.check_cluster_name_not_controller(cluster_name,
                                                       operation_str='sky.exec')

    handle = backend_utils.check_cluster_available(
        cluster_name,
        operation='executing tasks',
        check_cloud_vm_ray_backend=False,
        dryrun=dryrun)
    return execute(
        entrypoint=entrypoint,
        dryrun=dryrun,
        down=down,
        stream_logs=stream_logs,
        handle=handle,
        backend=backend,
        stages=[
            Stage.SYNC_WORKDIR,
            Stage.EXEC,
        ],
        cluster_name=cluster_name,
        detach_run=detach_run,
    )


@usage_lib.entrypoint
def spot_launch(
    task: Union['sky.Task', 'sky.Dag'],
    name: Optional[str] = None,
    stream_logs: bool = True,
    detach_run: bool = False,
    retry_until_up: bool = False,
):
    # NOTE(dev): Keep the docstring consistent between the Python API and CLI.
    """Launch a managed spot job.

    Please refer to the sky.cli.spot_launch for the document.

    Args:
        task: sky.Task, or sky.Dag (experimental; 1-task only) to launch as a
          managed spot job.
        name: Name of the spot job.
        detach_run: Whether to detach the run.

    Raises:
        ValueError: cluster does not exist.
        sky.exceptions.NotSupportedError: the feature is not supported.
    """
    entrypoint = task
    dag_uuid = str(uuid.uuid4().hex[:4])

    dag = _convert_to_dag(entrypoint)
    assert dag.is_chain(), ('Only single-task or chain DAG is '
                            'allowed for spot_launch.', dag)

    dag_utils.maybe_infer_and_fill_dag_and_task_names(dag)

    task_names = set()
    for task_ in dag.tasks:
        if task_.name in task_names:
            raise ValueError(
                f'Task name {task_.name!r} is duplicated in the DAG. Either '
                'change task names to be unique, or specify the DAG name only '
                'and comment out the task names (so that they will be auto-'
                'generated) .')
        task_names.add(task_.name)

    dag_utils.fill_default_spot_config_in_dag_for_spot_launch(dag)

    for task_ in dag.tasks:
        controller_utils.maybe_translate_local_file_mounts_and_sync_up(
            task_, path='spot')

    with tempfile.NamedTemporaryFile(prefix=f'spot-dag-{dag.name}-',
                                     mode='w') as f:
        dag_utils.dump_chain_dag_to_yaml(dag, f.name)
        controller_name = spot.SPOT_CONTROLLER_NAME
        prefix = spot.SPOT_TASK_YAML_PREFIX
        remote_user_yaml_path = f'{prefix}/{dag.name}-{dag_uuid}.yaml'
        remote_user_config_path = f'{prefix}/{dag.name}-{dag_uuid}.config_yaml'
        controller_resources = (controller_utils.get_controller_resources(
            controller_type='spot',
            controller_resources_config=spot.constants.CONTROLLER_RESOURCES))

        vars_to_fill = {
            'remote_user_yaml_path': remote_user_yaml_path,
            'user_yaml_path': f.name,
            'spot_controller': controller_name,
            # Note: actual spot cluster name will be <task.name>-<spot job ID>
            'dag_name': dag.name,
            'retry_until_up': retry_until_up,
<<<<<<< HEAD
            'skypilot_runtime_env': constants.SKY_REMOTE_PYTHON_ENV,
            **extra_vars,
=======
            'remote_user_config_path': remote_user_config_path,
            **controller_utils.shared_controller_vars_to_fill('spot'),
>>>>>>> a1b0bd30
        }

        yaml_path = os.path.join(spot.SPOT_CONTROLLER_YAML_PREFIX,
                                 f'{name}-{dag_uuid}.yaml')
        backend_utils.fill_template(spot.SPOT_CONTROLLER_TEMPLATE,
                                    vars_to_fill,
                                    output_path=yaml_path)
        controller_task = task_lib.Task.from_yaml(yaml_path)
        assert len(controller_task.resources) == 1, controller_task
        # Backward compatibility: if the user changed the
        # spot-controller.yaml.j2 to customize the controller resources,
        # we should use it.
        controller_task_resources = list(controller_task.resources)[0]
        if not controller_task_resources.is_empty():
            controller_resources = controller_task_resources
        controller_task.set_resources(controller_resources)

        controller_task.spot_dag = dag
        assert len(controller_task.resources) == 1

        print(f'{colorama.Fore.YELLOW}'
              f'Launching managed spot job {dag.name!r} from spot controller...'
              f'{colorama.Style.RESET_ALL}')
        print('Launching spot controller...')
        execute(
            entrypoint=controller_task,
            stream_logs=stream_logs,
            cluster_name=controller_name,
            detach_run=detach_run,
            idle_minutes_to_autostop=constants.
            CONTROLLER_IDLE_MINUTES_TO_AUTOSTOP,
            retry_until_up=True,
        )<|MERGE_RESOLUTION|>--- conflicted
+++ resolved
@@ -676,13 +676,9 @@
             # Note: actual spot cluster name will be <task.name>-<spot job ID>
             'dag_name': dag.name,
             'retry_until_up': retry_until_up,
-<<<<<<< HEAD
             'skypilot_runtime_env': constants.SKY_REMOTE_PYTHON_ENV,
-            **extra_vars,
-=======
             'remote_user_config_path': remote_user_config_path,
             **controller_utils.shared_controller_vars_to_fill('spot'),
->>>>>>> a1b0bd30
         }
 
         yaml_path = os.path.join(spot.SPOT_CONTROLLER_YAML_PREFIX,
