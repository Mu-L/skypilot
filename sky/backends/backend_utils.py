"""Util constants/functions for the backends."""
from datetime import datetime
import enum
import fnmatch
import hashlib
import os
import pathlib
import pprint
import re
import shlex
import subprocess
import sys
import tempfile
import time
import typing
from typing import Any, Dict, List, Optional, Sequence, Set, Tuple, Union
import uuid

import colorama
import filelock
from packaging import version
import requests
from requests import adapters
from requests.packages.urllib3.util import retry as retry_lib
import rich.progress as rich_progress
from typing_extensions import Literal
import yaml

import sky
from sky import authentication as auth
from sky import backends
from sky import check as sky_check
from sky import clouds
from sky import exceptions
from sky import global_user_state
from sky import provision as provision_lib
from sky import sky_logging
from sky import skypilot_config
<<<<<<< HEAD
from sky import status_lib
from sky.clouds import cloud_registry
from sky.provision import common
=======
>>>>>>> 78a42b6e
from sky.provision import instance_setup
from sky.provision.kubernetes import utils as kubernetes_utils
from sky.skylet import constants
from sky.usage import usage_lib
from sky.utils import cluster_utils
from sky.utils import command_runner
from sky.utils import common
from sky.utils import common_utils
from sky.utils import controller_utils
from sky.utils import env_options
from sky.utils import registry
from sky.utils import resources_utils
from sky.utils import rich_utils
from sky.utils import schemas
from sky.utils import status_lib
from sky.utils import subprocess_utils
from sky.utils import timeline
from sky.utils import ux_utils

if typing.TYPE_CHECKING:
    from sky import resources as resources_lib
    from sky import task as task_lib
    from sky.backends import cloud_vm_ray_backend
    from sky.backends import local_docker_backend

logger = sky_logging.init_logger(__name__)

# NOTE: keep in sync with the cluster template 'file_mounts'.
SKY_REMOTE_APP_DIR = '~/.sky/sky_app'
# Exclude subnet mask from IP address regex.
IP_ADDR_REGEX = r'\b\d{1,3}\.\d{1,3}\.\d{1,3}\.\d{1,3}(?!/\d{1,2})\b'
SKY_REMOTE_PATH = '~/.sky/wheels'

# Do not use /tmp because it gets cleared on VM restart.
_SKY_REMOTE_FILE_MOUNTS_DIR = '~/.sky/file_mounts/'

_LAUNCHED_HEAD_PATTERN = re.compile(r'(\d+) ray[._]head[._]default')
_LAUNCHED_LOCAL_WORKER_PATTERN = re.compile(r'(\d+) node_')
_LAUNCHED_WORKER_PATTERN = re.compile(r'(\d+) ray[._]worker[._]default')
_LAUNCHED_RESERVED_WORKER_PATTERN = re.compile(
    r'(\d+) ray[._]worker[._]reserved')
# Intentionally not using prefix 'rf' for the string format because yapf have a
# bug with python=3.6.
# 10.133.0.5: ray.worker.default,
_LAUNCHING_IP_PATTERN = re.compile(
    r'({}): ray[._]worker[._](?:default|reserved)'.format(IP_ADDR_REGEX))
WAIT_HEAD_NODE_IP_MAX_ATTEMPTS = 3

# We check network connection by going through _TEST_IP_LIST. We may need to
# check multiple IPs because some IPs may be blocked on certain networks.
# Fixed IP addresses are used to avoid DNS lookup blocking the check, for
# machine with no internet connection.
# Refer to: https://stackoverflow.com/questions/3764291/how-can-i-see-if-theres-an-available-and-active-network-connection-in-python # pylint: disable=line-too-long
_TEST_IP_LIST = ['https://1.1.1.1', 'https://8.8.8.8']

# Allow each CPU thread take 2 tasks.
# Note: This value cannot be too small, otherwise OOM issue may occur.
DEFAULT_TASK_CPU_DEMAND = 0.5

# Filelocks for the cluster status change.
CLUSTER_STATUS_LOCK_PATH = os.path.expanduser('~/.sky/.{}.lock')
CLUSTER_STATUS_LOCK_TIMEOUT_SECONDS = 20

# Time that must elapse since the last status check before we should re-check if
# the cluster has been terminated or autostopped.
_CLUSTER_STATUS_CACHE_DURATION_SECONDS = 2

# Filelocks for updating cluster's file_mounts.
CLUSTER_FILE_MOUNTS_LOCK_PATH = os.path.expanduser(
    '~/.sky/.{}_file_mounts.lock')
CLUSTER_FILE_MOUNTS_LOCK_TIMEOUT_SECONDS = 10

# Remote dir that holds our runtime files.
_REMOTE_RUNTIME_FILES_DIR = '~/.sky/.runtime_files'

_ENDPOINTS_RETRY_MESSAGE = ('If the cluster was recently started, '
                            'please retry after a while.')

# If a cluster is less than LAUNCH_DOUBLE_CHECK_WINDOW seconds old, and we don't
# see any instances in the cloud, the instances might be in the proccess of
# being created. We will wait LAUNCH_DOUBLE_CHECK_DELAY seconds and then double
# check to make sure there are still no instances. LAUNCH_DOUBLE_CHECK_DELAY
# should be set longer than the delay between (sending the create instance
# request) and (the instances appearing on the cloud).
# See https://github.com/skypilot-org/skypilot/issues/4431.
_LAUNCH_DOUBLE_CHECK_WINDOW = 60
_LAUNCH_DOUBLE_CHECK_DELAY = 1

# Include the fields that will be used for generating tags that distinguishes
# the cluster in ray, to avoid the stopped cluster being discarded due to
# updates in the yaml template.
# Some notes on the fields:
# - 'provider' fields will be used for bootstrapping and insert more new items
#   in 'node_config'.
# - keeping the auth is not enough becuase the content of the key file will be
#   used for calculating the hash.
# TODO(zhwu): Keep in sync with the fields used in https://github.com/ray-project/ray/blob/e4ce38d001dbbe09cd21c497fedd03d692b2be3e/python/ray/autoscaler/_private/commands.py#L687-L701
_RAY_YAML_KEYS_TO_RESTORE_FOR_BACK_COMPATIBILITY = {
    'cluster_name', 'provider', 'auth', 'node_config', 'docker'
}
# For these keys, don't use the old yaml's version and instead use the new yaml's.
#  - zone: The zone field of the old yaml may be '1a,1b,1c' (AWS) while the actual
#    zone of the launched cluster is '1a'. If we restore, then on capacity errors
#    it's possible to failover to 1b, which leaves a leaked instance in 1a. Here,
#    we use the new yaml's zone field, which is guaranteed to be the existing zone
#    '1a'.
# - docker_login_config: The docker_login_config field of the old yaml may be
#   outdated or wrong. Users may want to fix the login config if a cluster fails
#   to launch due to the login config.
# - UserData: The UserData field of the old yaml may be outdated, and we want to
#   use the new yaml's UserData field, which contains the authorized key setup as
#   well as the disabling of the auto-update with apt-get.
# - firewall_rule: This is a newly added section for gcp in provider section.
# - security_group: In #2485 we introduces the changed of security group, so we
#   should take the latest security group name.
_RAY_YAML_KEYS_TO_RESTORE_EXCEPTIONS = [
    ('provider', 'availability_zone'),
    # Clouds with new provisioner has docker_login_config in the
    # docker field, instead of the provider field.
    ('docker', 'docker_login_config'),
    ('docker', 'run_options'),
    # Other clouds
    ('provider', 'docker_login_config'),
    ('provider', 'firewall_rule'),
    # TPU node launched before #2943 does not have the `provider.tpu_node` set,
    # and our latest code need this field to be set to distinguish the node, so
    # we need to take this field from the new yaml.
    ('provider', 'tpu_node'),
    ('provider', 'security_group', 'GroupName'),
    ('available_node_types', 'ray.head.default', 'node_config',
     'IamInstanceProfile'),
    ('available_node_types', 'ray.head.default', 'node_config', 'UserData'),
    ('available_node_types', 'ray.head.default', 'node_config',
     'azure_arm_parameters', 'cloudInitSetupCommands'),
]
# These keys are expected to change when provisioning on an existing cluster,
# but they don't actually represent a change that requires re-provisioning the
# cluster.  If the cluster yaml is the same except for these keys, we can safely
# skip reprovisioning. See _deterministic_cluster_yaml_hash.
_RAY_YAML_KEYS_TO_REMOVE_FOR_HASH = [
    # On first launch, availability_zones will include all possible zones. Once
    # the cluster exists, it will only include the zone that the cluster is
    # actually in.
    ('provider', 'availability_zone'),
]


def is_ip(s: str) -> bool:
    """Returns whether this string matches IP_ADDR_REGEX."""
    return len(re.findall(IP_ADDR_REGEX, s)) == 1


def _get_yaml_path_from_cluster_name(cluster_name: str,
                                     prefix: str = constants.SKY_USER_FILE_PATH
                                    ) -> str:
    output_path = pathlib.Path(
        prefix).expanduser().resolve() / f'{cluster_name}.yml'
    os.makedirs(output_path.parents[0], exist_ok=True)
    return str(output_path)


# Add retry for the file mounts optimization, as the underlying cp command may
# experience transient errors, #4758.
@common_utils.retry
def _optimize_file_mounts(yaml_path: str) -> None:
    """Optimize file mounts in the given ray yaml file.

    Runtime files handling:
    List of runtime files to be uploaded to cluster:
      - yaml config (for autostopping)
      - wheel
      - credentials
    Format is {dst: src}.

    Raises:
        subprocess.CalledProcessError: If the file mounts are failed to be
            copied.
    """
    yaml_config = common_utils.read_yaml(yaml_path)

    file_mounts = yaml_config.get('file_mounts', {})
    # Remove the file mounts added by the newline.
    if '' in file_mounts:
        assert file_mounts[''] == '', file_mounts['']
        file_mounts.pop('')

    # Putting these in file_mounts hurts provisioning speed, as each file
    # opens/closes an SSH connection.  Instead, we:
    #  - cp them locally into a directory, each with a unique name to avoid
    #    basename conflicts
    #  - upload that directory as a file mount (1 connection)
    #  - use a remote command to move all runtime files to their right places.

    # Local tmp dir holding runtime files.
    local_runtime_files_dir = tempfile.mkdtemp()
    new_file_mounts = {_REMOTE_RUNTIME_FILES_DIR: local_runtime_files_dir}

    # Generate local_src -> unique_name.
    local_source_to_unique_name = {}
    for local_src in file_mounts.values():
        local_source_to_unique_name[local_src] = str(uuid.uuid4())

    # (For remote) Build a command that copies runtime files to their right
    # destinations.
    # NOTE: we copy rather than move, because when launching >1 node, head node
    # is fully set up first, and if moving then head node's files would already
    # move out of _REMOTE_RUNTIME_FILES_DIR, which would cause setting up
    # workers (from the head's files) to fail.  An alternative is softlink
    # (then we need to make sure the usage of runtime files follow links).
    commands = []
    basenames = set()
    for dst, src in file_mounts.items():
        src_basename = local_source_to_unique_name[src]
        dst_basename = os.path.basename(dst)
        dst_parent_dir = os.path.dirname(dst)

        # Validate by asserts here as these files are added by our backend.
        # Our runtime files (wheel, yaml, credentials) do not have backslashes.
        assert not src.endswith('/'), src
        assert not dst.endswith('/'), dst
        assert src_basename not in basenames, (
            f'Duplicated src basename: {src_basename}; mounts: {file_mounts}')
        basenames.add(src_basename)
        # Our runtime files (wheel, yaml, credentials) are not relative paths.
        assert dst_parent_dir, f'Found relative destination path: {dst}'

        mkdir_parent = f'mkdir -p {dst_parent_dir}'
        if os.path.isdir(os.path.expanduser(src)):
            # Special case for directories. If the dst already exists as a
            # folder, directly copy the folder will create a subfolder under
            # the dst.
            mkdir_parent = f'mkdir -p {dst}'
            src_basename = f'{src_basename}/*'
        mv = (f'cp -r {_REMOTE_RUNTIME_FILES_DIR}/{src_basename} '
              f'{dst_parent_dir}/{dst_basename}')
        fragment = f'({mkdir_parent} && {mv})'
        commands.append(fragment)
    postprocess_runtime_files_command = ' && '.join(commands)

    setup_commands = yaml_config.get('setup_commands', [])
    if setup_commands:
        setup_commands[
            0] = f'{postprocess_runtime_files_command}; {setup_commands[0]}'
    else:
        setup_commands = [postprocess_runtime_files_command]

    yaml_config['file_mounts'] = new_file_mounts
    yaml_config['setup_commands'] = setup_commands

    # (For local) Copy all runtime files, including the just-written yaml, to
    # local_runtime_files_dir/.
    # < 0.3s to cp 6 clouds' credentials.
    for local_src in file_mounts.values():
        # cp <local_src> <local_runtime_files_dir>/<unique name of local_src>.
        full_local_src = str(pathlib.Path(local_src).expanduser())
        unique_name = local_source_to_unique_name[local_src]
        # !r to add quotes for paths containing spaces.
        subprocess.run(
            f'cp -r {full_local_src!r} {local_runtime_files_dir}/{unique_name}',
            shell=True,
            check=True)

    common_utils.dump_yaml(yaml_path, yaml_config)


def path_size_megabytes(path: str) -> int:
    """Returns the size of 'path' (directory or file) in megabytes.

    Returns:
        If successful: the size of 'path' in megabytes, rounded down. Otherwise,
        -1.
    """
    git_exclude_filter = ''
    resolved_path = pathlib.Path(path).expanduser().resolve()
    if (resolved_path / constants.SKY_IGNORE_FILE).exists():
        rsync_filter = command_runner.RSYNC_FILTER_SKYIGNORE
    else:
        rsync_filter = command_runner.RSYNC_FILTER_GITIGNORE
        if (resolved_path / command_runner.GIT_EXCLUDE).exists():
            # Ensure file exists; otherwise, rsync will error out.
            #
            # We shlex.quote() because the path may contain spaces:
            #   'my dir/.git/info/exclude'
            # Without quoting rsync fails.
            git_exclude_filter = command_runner.RSYNC_EXCLUDE_OPTION.format(
                shlex.quote(str(resolved_path / command_runner.GIT_EXCLUDE)))
    rsync_command = (f'rsync {command_runner.RSYNC_DISPLAY_OPTION} '
                     f'{rsync_filter} '
                     f'{git_exclude_filter} --dry-run {path!r}')
    rsync_output = ''
    try:
        rsync_output = str(subprocess.check_output(rsync_command, shell=True))
    except subprocess.CalledProcessError:
        logger.debug('Command failed, proceeding without estimating size: '
                     f'{rsync_command}')
        return -1
    # 3.2.3:
    #  total size is 250,957,728  speedup is 330.19 (DRY RUN)
    # 2.6.9:
    #  total size is 212627556  speedup is 2437.41
    match = re.search(r'total size is ([\d,]+)', rsync_output)
    if match is not None:
        try:
            total_bytes = int(float(match.group(1).replace(',', '')))
            return total_bytes // (1024**2)
        except ValueError:
            logger.debug('Failed to find "total size" in rsync output. Inspect '
                         f'output of the following command: {rsync_command}')
            pass  # Maybe different rsync versions have different output.
    return -1


class FileMountHelper(object):
    """Helper for handling file mounts."""

    @classmethod
    def wrap_file_mount(cls, path: str) -> str:
        """Prepends ~/<opaque dir>/ to a path to work around permission issues.

        Examples:
        /root/hello.txt -> ~/<opaque dir>/root/hello.txt
        local.txt -> ~/<opaque dir>/local.txt

        After the path is synced, we can later create a symlink to this wrapped
        path from the original path, e.g., in the initialization_commands of the
        ray autoscaler YAML.
        """
        return os.path.join(_SKY_REMOTE_FILE_MOUNTS_DIR, path.lstrip('/'))

    @classmethod
    def make_safe_symlink_command(cls, *, source: str, target: str) -> str:
        """Returns a command that safely symlinks 'source' to 'target'.

        All intermediate directories of 'source' will be owned by $(whoami),
        excluding the root directory (/).

        'source' must be an absolute path; both 'source' and 'target' must not
        end with a slash (/).

        This function is needed because a simple 'ln -s target source' may
        fail: 'source' can have multiple levels (/a/b/c), its parent dirs may
        or may not exist, can end with a slash, or may need sudo access, etc.

        Cases of <target: local> file mounts and their behaviors:

            /existing_dir: ~/local/dir
              - error out saying this cannot be done as LHS already exists
            /existing_file: ~/local/file
              - error out saying this cannot be done as LHS already exists
            /existing_symlink: ~/local/file
              - overwrite the existing symlink; this is important because `sky
                launch` can be run multiple times
            Paths that start with ~/ and /tmp/ do not have the above
            restrictions; they are delegated to rsync behaviors.
        """
        assert os.path.isabs(source), source
        assert not source.endswith('/') and not target.endswith('/'), (source,
                                                                       target)
        # Below, use sudo in case the symlink needs sudo access to create.
        # Prepare to create the symlink:
        #  1. make sure its dir(s) exist & are owned by $(whoami).
        dir_of_symlink = os.path.dirname(source)
        commands = [
            # mkdir, then loop over '/a/b/c' as /a, /a/b, /a/b/c.  For each,
            # chown $(whoami) on it so user can use these intermediate dirs
            # (excluding /).
            f'sudo mkdir -p {dir_of_symlink}',
            # p: path so far
            ('(p=""; '
             f'for w in $(echo {dir_of_symlink} | tr "/" " "); do '
             'p=${p}/${w}; sudo chown $(whoami) $p; done)')
        ]
        #  2. remove any existing symlink (ln -f may throw 'cannot
        #     overwrite directory', if the link exists and points to a
        #     directory).
        commands += [
            # Error out if source is an existing, non-symlink directory/file.
            f'((test -L {source} && sudo rm {source} &>/dev/null) || '
            f'(test ! -e {source} || '
            f'(echo "!!! Failed mounting because path exists ({source})"; '
            'exit 1)))',
        ]
        commands += [
            # Link.
            f'sudo ln -s {target} {source}',
            # chown.  -h to affect symlinks only.
            f'sudo chown -h $(whoami) {source}',
        ]
        return ' && '.join(commands)


def _replace_yaml_dicts(
        new_yaml: str, old_yaml: str, restore_key_names: Set[str],
        restore_key_names_exceptions: Sequence[Tuple[str, ...]]) -> str:
    """Replaces 'new' with 'old' for all keys in restore_key_names.

    The replacement will be applied recursively and only for the blocks
    with the key in key_names, and have the same ancestors in both 'new'
    and 'old' YAML tree.

    The restore_key_names_exceptions is a list of key names that should not
    be restored, i.e. those keys will be reset to the value in 'new' YAML
    tree after the replacement.
    """

    def _restore_block(new_block: Dict[str, Any], old_block: Dict[str, Any]):
        for key, value in new_block.items():
            if key in restore_key_names:
                if key in old_block:
                    new_block[key] = old_block[key]
                else:
                    del new_block[key]
            elif isinstance(value, dict):
                if key in old_block:
                    _restore_block(value, old_block[key])

    new_config = yaml.safe_load(new_yaml)
    old_config = yaml.safe_load(old_yaml)
    excluded_results = {}
    # Find all key values excluded from restore
    for exclude_restore_key_name_list in restore_key_names_exceptions:
        excluded_result = new_config
        found_excluded_key = True
        for key in exclude_restore_key_name_list:
            if (not isinstance(excluded_result, dict) or
                    key not in excluded_result):
                found_excluded_key = False
                break
            excluded_result = excluded_result[key]
        if found_excluded_key:
            excluded_results[exclude_restore_key_name_list] = excluded_result

    # Restore from old config
    _restore_block(new_config, old_config)

    # Revert the changes for the excluded key values
    for exclude_restore_key_name, value in excluded_results.items():
        curr = new_config
        for key in exclude_restore_key_name[:-1]:
            curr = curr[key]
        curr[exclude_restore_key_name[-1]] = value
    return common_utils.dump_yaml_str(new_config)


def get_expirable_clouds(
        enabled_clouds: Sequence[clouds.Cloud]) -> List[clouds.Cloud]:
    """Returns a list of clouds that use local credentials and whose credentials can expire.

    This function checks each cloud in the provided sequence to determine if it uses local credentials
    and if its credentials can expire. If both conditions are met, the cloud is added to the list of
    expirable clouds.

    Args:
        enabled_clouds (Sequence[clouds.Cloud]): A sequence of cloud objects to check.

    Returns:
        list[clouds.Cloud]: A list of cloud objects that use local credentials and whose credentials can expire.
    """
    expirable_clouds = []
    local_credentials_value = schemas.RemoteIdentityOptions.LOCAL_CREDENTIALS.value
    for cloud in enabled_clouds:
        remote_identities = skypilot_config.get_nested(
            (str(cloud).lower(), 'remote_identity'), None)
        if remote_identities is None:
            remote_identities = schemas.get_default_remote_identity(
                str(cloud).lower())

        local_credential_expiring = cloud.can_credential_expire()
        if isinstance(remote_identities, str):
            if remote_identities == local_credentials_value and local_credential_expiring:
                expirable_clouds.append(cloud)
        elif isinstance(remote_identities, list):
            for profile in remote_identities:
                if list(profile.values(
                ))[0] == local_credentials_value and local_credential_expiring:
                    expirable_clouds.append(cloud)
                    break
    return expirable_clouds


# TODO: too many things happening here - leaky abstraction. Refactor.
@timeline.event
def write_cluster_config(
        to_provision: 'resources_lib.Resources',
        num_nodes: int,
        cluster_config_template: str,
        cluster_name: str,
        local_wheel_path: pathlib.Path,
        wheel_hash: str,
        region: clouds.Region,
        zones: Optional[List[clouds.Zone]] = None,
        dryrun: bool = False,
        keep_launch_fields_in_existing_config: bool = True) -> Dict[str, str]:
    """Fills in cluster configuration templates and writes them out.

    Returns:
        Dict with the following keys:
        - 'ray': Path to the generated Ray yaml config file
        - 'cluster_name': Name of the cluster
        - 'cluster_name_on_cloud': Name of the cluster as it appears in the
          cloud provider
        - 'config_hash': Hash of the cluster config and file mounts contents.
          Can be missing if we unexpectedly failed to calculate the hash for
          some reason. In that case we will continue without the optimization to
          skip provisioning.

    Raises:
        exceptions.ResourcesUnavailableError: if the region/zones requested does
            not appear in the catalog, or an ssh_proxy_command is specified but
            not for the given region, or GPUs are requested in a Kubernetes
            cluster but the cluster does not have nodes labeled with GPU types.
        exceptions.InvalidCloudConfigs: if the user specifies some config for the
            cloud that is not valid, e.g. remote_identity: SERVICE_ACCOUNT
            for a cloud that does not support it, the caller should skip the
            cloud in this case.
    """
    # task.best_resources may not be equal to to_provision if the user
    # is running a job with less resources than the cluster has.
    cloud = to_provision.cloud
    assert cloud is not None, to_provision

    cluster_name_on_cloud = common_utils.make_cluster_name_on_cloud(
        cluster_name, max_length=cloud.max_cluster_name_length())

    # This can raise a ResourcesUnavailableError when:
    #  * The region/zones requested does not appear in the catalog. It can be
    #    triggered if the user changed the catalog file while there is a cluster
    #    in the removed region/zone.
    #  * GPUs are requested in a Kubernetes cluster but the cluster does not
    #    have nodes labeled with GPU types.
    #
    # TODO(zhwu): We should change the exception type to a more specific one, as
    # the ResourcesUnavailableError is overly used. Also, it would be better to
    # move the check out of this function, i.e. the caller should be responsible
    # for the validation.
    # TODO(tian): Move more cloud agnostic vars to resources.py.
    resources_vars = to_provision.make_deploy_variables(
        resources_utils.ClusterName(
            cluster_name,
            cluster_name_on_cloud,
        ), region, zones, num_nodes, dryrun)
    config_dict = {}

    specific_reservations = set(
        skypilot_config.get_nested(
            (str(to_provision.cloud).lower(), 'specific_reservations'), set()))

    # Remote identity handling can have 4 cases:
    # 1. LOCAL_CREDENTIALS (default for most clouds): Upload local credentials
    # 2. SERVICE_ACCOUNT: SkyPilot creates and manages a service account
    # 3. Custom service account: Use specified service account
    # 4. NO_UPLOAD: Do not upload any credentials
    #
    # We need to upload credentials only if LOCAL_CREDENTIALS is specified. In
    # other cases, we exclude the cloud from credential file uploads after
    # running required checks.
    assert cluster_name is not None
    excluded_clouds = set()
    remote_identity_config = skypilot_config.get_nested(
        (str(cloud).lower(), 'remote_identity'), None)
    remote_identity = schemas.get_default_remote_identity(str(cloud).lower())
    if isinstance(remote_identity_config, str):
        remote_identity = remote_identity_config
    if isinstance(remote_identity_config, list):
        # Some clouds (e.g., AWS) support specifying multiple service accounts
        # chosen based on the cluster name. Do the matching here to pick the
        # correct one.
        for profile in remote_identity_config:
            if fnmatch.fnmatchcase(cluster_name, list(profile.keys())[0]):
                remote_identity = list(profile.values())[0]
                break
    if remote_identity != schemas.RemoteIdentityOptions.LOCAL_CREDENTIALS.value:
        # If LOCAL_CREDENTIALS is not specified, we add the cloud to the
        # excluded_clouds set, but we must also check if the cloud supports
        # service accounts.
        if remote_identity == schemas.RemoteIdentityOptions.NO_UPLOAD.value:
            # If NO_UPLOAD is specified, fall back to default remote identity
            # for downstream logic but add it to excluded_clouds to skip
            # credential file uploads.
            remote_identity = schemas.get_default_remote_identity(
                str(cloud).lower())
        elif not cloud.supports_service_account_on_remote():
            raise exceptions.InvalidCloudConfigs(
                'remote_identity: SERVICE_ACCOUNT is specified in '
                f'{skypilot_config.loaded_config_path!r} for {cloud}, but it '
                'is not supported by this cloud. Remove the config or set: '
                '`remote_identity: LOCAL_CREDENTIALS`.')
        if isinstance(cloud, clouds.Kubernetes):
            if skypilot_config.get_nested(
                ('kubernetes', 'allowed_contexts'), None) is None:
                excluded_clouds.add(cloud)
        else:
            excluded_clouds.add(cloud)

    for cloud_str, cloud_obj in registry.CLOUD_REGISTRY.items():
        remote_identity_config = skypilot_config.get_nested(
            (cloud_str.lower(), 'remote_identity'), None)
        if remote_identity_config:
            if (remote_identity_config ==
                    schemas.RemoteIdentityOptions.NO_UPLOAD.value):
                excluded_clouds.add(cloud_obj)

    credentials = sky_check.get_cloud_credential_file_mounts(excluded_clouds)

    private_key_path, _ = auth.get_or_generate_keys()
    auth_config = {'ssh_private_key': private_key_path}
    region_name = resources_vars.get('region')

    yaml_path = _get_yaml_path_from_cluster_name(cluster_name)

    # Retrieve the ssh_proxy_command for the given cloud / region.
    ssh_proxy_command_config = skypilot_config.get_nested(
        (str(cloud).lower(), 'ssh_proxy_command'), None)
    if (isinstance(ssh_proxy_command_config, str) or
            ssh_proxy_command_config is None):
        ssh_proxy_command = ssh_proxy_command_config
    else:
        # ssh_proxy_command_config: Dict[str, str], region_name -> command
        # This type check is done by skypilot_config at config load time.

        # There are two cases:
        if keep_launch_fields_in_existing_config:
            # (1) We're re-provisioning an existing cluster.
            #
            # We use None for ssh_proxy_command, which will be restored to the
            # cluster's original value later by _replace_yaml_dicts().
            ssh_proxy_command = None
        else:
            # (2) We're launching a new cluster.
            #
            # Resources.get_valid_regions_for_launchable() respects the keys (regions)
            # in ssh_proxy_command in skypilot_config. So here we add an assert.
            assert region_name in ssh_proxy_command_config, (
                region_name, ssh_proxy_command_config)
            ssh_proxy_command = ssh_proxy_command_config[region_name]
    logger.debug(f'Using ssh_proxy_command: {ssh_proxy_command!r}')

    # User-supplied global instance tags from ~/.sky/config.yaml.
    labels = skypilot_config.get_nested((str(cloud).lower(), 'labels'), {})
    # labels is a dict, which is guaranteed by the type check in
    # schemas.py
    assert isinstance(labels, dict), labels

    # Get labels from resources and override from the labels to_provision.
    if to_provision.labels:
        labels.update(to_provision.labels)

    # Dump the Ray ports to a file for Ray job submission
    dump_port_command = (
        f'{constants.SKY_PYTHON_CMD} -c \'import json, os; json.dump({constants.SKY_REMOTE_RAY_PORT_DICT_STR}, '
        f'open(os.path.expanduser("{constants.SKY_REMOTE_RAY_PORT_FILE}"), "w", encoding="utf-8"))\''
    )

    # We disable conda auto-activation if the user has specified a docker image
    # to use, which is likely to already have a conda environment activated.
    conda_auto_activate = ('true' if to_provision.extract_docker_image() is None
                           else 'false')

    # Use a tmp file path to avoid incomplete YAML file being re-used in the
    # future.
    tmp_yaml_path = yaml_path + '.tmp'
    common_utils.fill_template(
        cluster_config_template,
        dict(
            resources_vars,
            **{
                'cluster_name_on_cloud': cluster_name_on_cloud,
                'num_nodes': num_nodes,
                'disk_size': to_provision.disk_size,
                # If the current code is run by controller, propagate the real
                # calling user which should've been passed in as the
                # SKYPILOT_USER env var (see
                # controller_utils.shared_controller_vars_to_fill().
                'user': common_utils.get_cleaned_username(
                    os.environ.get(constants.USER_ENV_VAR, '')),

                # Networking configs
                'use_internal_ips': skypilot_config.get_nested(
                    (str(cloud).lower(), 'use_internal_ips'), False),
                'ssh_proxy_command': ssh_proxy_command,
                'vpc_name': skypilot_config.get_nested(
                    (str(cloud).lower(), 'vpc_name'), None),

                # User-supplied labels.
                'labels': labels,
                # User-supplied remote_identity
                'remote_identity': remote_identity,
                # The reservation pools that specified by the user. This is
                # currently only used by GCP.
                'specific_reservations': specific_reservations,

                # Conda setup
                # We should not use `.format`, as it contains '{}' as the bash
                # syntax.
                'conda_installation_commands':
                    constants.CONDA_INSTALLATION_COMMANDS.replace(
                        '{conda_auto_activate}', conda_auto_activate),
                'ray_skypilot_installation_commands':
                    (constants.RAY_SKYPILOT_INSTALLATION_COMMANDS.replace(
                        '{sky_wheel_hash}',
                        wheel_hash).replace('{cloud}',
                                            str(cloud).lower())),
                'skypilot_wheel_installation_commands':
                    constants.SKYPILOT_WHEEL_INSTALLATION_COMMANDS.replace(
                        '{sky_wheel_hash}',
                        wheel_hash).replace('{cloud}',
                                            str(cloud).lower()),
                # Port of Ray (GCS server).
                # Ray's default port 6379 is conflicted with Redis.
                'ray_port': constants.SKY_REMOTE_RAY_PORT,
                'ray_dashboard_port': constants.SKY_REMOTE_RAY_DASHBOARD_PORT,
                'ray_temp_dir': constants.SKY_REMOTE_RAY_TEMPDIR,
                'dump_port_command': dump_port_command,
                # Sky-internal constants.
                'sky_ray_cmd': constants.SKY_RAY_CMD,
                # pip install needs to have python env activated to make sure
                # installed packages are within the env path.
                'sky_pip_cmd': f'{constants.SKY_PIP_CMD}',
                # Activate the SkyPilot runtime environment when starting ray
                # cluster, so that ray autoscaler can access cloud SDK and CLIs
                # on remote
                'sky_activate_python_env':
                    constants.ACTIVATE_SKY_REMOTE_PYTHON_ENV,
                'ray_version': constants.SKY_REMOTE_RAY_VERSION,
                # Command for waiting ray cluster to be ready on head.
                'ray_head_wait_initialized_command':
                    instance_setup.RAY_HEAD_WAIT_INITIALIZED_COMMAND,

                # Cloud credentials for cloud storage.
                'credentials': credentials,
                # Sky remote utils.
                'sky_remote_path': SKY_REMOTE_PATH,
                'sky_local_path': str(local_wheel_path),
                # Add yaml file path to the template variables.
                'sky_ray_yaml_remote_path':
                    cluster_utils.SKY_CLUSTER_YAML_REMOTE_PATH,
                'sky_ray_yaml_local_path': tmp_yaml_path,
                'sky_version': str(version.parse(sky.__version__)),
                'sky_wheel_hash': wheel_hash,
                # Authentication (optional).
                **auth_config,
            }),
        output_path=tmp_yaml_path)
    config_dict['cluster_name'] = cluster_name
    config_dict['ray'] = yaml_path

    # Add kubernetes config fields from ~/.sky/config
    if isinstance(cloud, clouds.Kubernetes):
        kubernetes_utils.combine_pod_config_fields(
            tmp_yaml_path,
            cluster_config_overrides=to_provision.cluster_config_overrides)
        kubernetes_utils.combine_metadata_fields(tmp_yaml_path)
        yaml_obj = common_utils.read_yaml(tmp_yaml_path)
        pod_config = yaml_obj['available_node_types']['ray_head_default'][
            'node_config']
        valid, message = kubernetes_utils.check_pod_config(pod_config)
        if not valid:
            raise exceptions.InvalidCloudConfigs(
                f'Invalid pod_config. Details: {message}')

    if dryrun:
        # If dryrun, return the unfinished tmp yaml path.
        config_dict['ray'] = tmp_yaml_path
        try:
            config_dict['config_hash'] = _deterministic_cluster_yaml_hash(
                tmp_yaml_path)
        except Exception as e:  # pylint: disable=broad-except
            logger.warning(f'Failed to calculate config_hash: {e}')
            logger.debug('Full exception:', exc_info=e)
        return config_dict
    _add_auth_to_cluster_config(cloud, tmp_yaml_path)

    # Restore the old yaml content for backward compatibility.
    if os.path.exists(yaml_path) and keep_launch_fields_in_existing_config:
        with open(yaml_path, 'r', encoding='utf-8') as f:
            old_yaml_content = f.read()
        with open(tmp_yaml_path, 'r', encoding='utf-8') as f:
            new_yaml_content = f.read()
        restored_yaml_content = _replace_yaml_dicts(
            new_yaml_content, old_yaml_content,
            _RAY_YAML_KEYS_TO_RESTORE_FOR_BACK_COMPATIBILITY,
            _RAY_YAML_KEYS_TO_RESTORE_EXCEPTIONS)
        with open(tmp_yaml_path, 'w', encoding='utf-8') as f:
            f.write(restored_yaml_content)

    # Read the cluster name from the tmp yaml file, to take the backward
    # compatbility restortion above into account.
    # TODO: remove this after 2 minor releases, 0.10.0.
    yaml_config = common_utils.read_yaml(tmp_yaml_path)
    config_dict['cluster_name_on_cloud'] = yaml_config['cluster_name']

    # Make sure to do this before we optimize file mounts. Optimization is
    # non-deterministic, but everything else before this point should be
    # deterministic.
    try:
        config_dict['config_hash'] = _deterministic_cluster_yaml_hash(
            tmp_yaml_path)
    except Exception as e:  # pylint: disable=broad-except
        logger.warning('Failed to calculate config_hash: '
                       f'{common_utils.format_exception(e)}')
        logger.debug('Full exception:', exc_info=e)

    # Optimization: copy the contents of source files in file_mounts to a
    # special dir, and upload that as the only file_mount instead. Delay
    # calling this optimization until now, when all source files have been
    # written and their contents finalized.
    #
    # Note that the ray yaml file will be copied into that special dir (i.e.,
    # uploaded as part of the file_mounts), so the restore for backward
    # compatibility should go before this call.
    _optimize_file_mounts(tmp_yaml_path)

    # Rename the tmp file to the final YAML path.
    os.rename(tmp_yaml_path, yaml_path)
    usage_lib.messages.usage.update_ray_yaml(yaml_path)
    return config_dict


def _add_auth_to_cluster_config(cloud: clouds.Cloud, cluster_config_file: str):
    """Adds SSH key info to the cluster config.

    This function's output removes comments included in the jinja2 template.
    """
    config = common_utils.read_yaml(cluster_config_file)
    # Check the availability of the cloud type.
    if isinstance(cloud, (
            clouds.AWS,
            clouds.OCI,
            clouds.SCP,
            clouds.Vsphere,
            clouds.Cudo,
            clouds.Paperspace,
            clouds.Azure,
            clouds.DO,
            clouds.Nebius,
    )):
        config = auth.configure_ssh_info(config)
    elif isinstance(cloud, clouds.GCP):
        config = auth.setup_gcp_authentication(config)
    elif isinstance(cloud, clouds.Lambda):
        config = auth.setup_lambda_authentication(config)
    elif isinstance(cloud, clouds.Kubernetes):
        config = auth.setup_kubernetes_authentication(config)
    elif isinstance(cloud, clouds.IBM):
        config = auth.setup_ibm_authentication(config)
    elif isinstance(cloud, clouds.RunPod):
        config = auth.setup_runpod_authentication(config)
    elif isinstance(cloud, clouds.Vast):
        config = auth.setup_vast_authentication(config)
    elif isinstance(cloud, clouds.Fluidstack):
        config = auth.setup_fluidstack_authentication(config)
    else:
        assert False, cloud
    common_utils.dump_yaml(cluster_config_file, config)


def get_timestamp_from_run_timestamp(run_timestamp: str) -> float:
    return datetime.strptime(
        run_timestamp.partition('-')[2], '%Y-%m-%d-%H-%M-%S-%f').timestamp()


def _count_healthy_nodes_from_ray(output: str,
                                  is_local_cloud: bool = False
                                 ) -> Tuple[int, int]:
    """Count the number of healthy nodes from the output of `ray status`."""

    def get_ready_nodes_counts(pattern, output):
        result = pattern.findall(output)
        if not result:
            return 0
        assert len(result) == 1, result
        return int(result[0])

    # Check if the ray cluster is started with ray autoscaler. In new
    # provisioner (#1702) and local mode, we started the ray cluster without ray
    # autoscaler.
    # If ray cluster is started with ray autoscaler, the output will be:
    #  1 ray.head.default
    #  ...
    # TODO(zhwu): once we deprecate the old provisioner, we can remove this
    # check.
    ray_autoscaler_head = get_ready_nodes_counts(_LAUNCHED_HEAD_PATTERN, output)
    is_local_ray_cluster = ray_autoscaler_head == 0

    if is_local_ray_cluster or is_local_cloud:
        # Ray cluster is launched with new provisioner
        # For new provisioner and local mode, the output will be:
        #  1 node_xxxx
        #  1 node_xxxx
        ready_head = 0
        ready_workers = _LAUNCHED_LOCAL_WORKER_PATTERN.findall(output)
        ready_workers = len(ready_workers)
        if is_local_ray_cluster:
            ready_head = 1
            ready_workers -= 1
        return ready_head, ready_workers

    # Count number of nodes by parsing the output of `ray status`. The output
    # looks like:
    #   1 ray.head.default
    #   2 ray.worker.default
    ready_head = ray_autoscaler_head
    ready_workers = get_ready_nodes_counts(_LAUNCHED_WORKER_PATTERN, output)
    ready_reserved_workers = get_ready_nodes_counts(
        _LAUNCHED_RESERVED_WORKER_PATTERN, output)
    ready_workers += ready_reserved_workers
    assert ready_head <= 1, f'#head node should be <=1 (Got {ready_head}).'
    return ready_head, ready_workers


@timeline.event
def _deterministic_cluster_yaml_hash(yaml_path: str) -> str:
    """Hash the cluster yaml and contents of file mounts to a unique string.

    Two invocations of this function should return the same string if and only
    if the contents of the yaml are the same and the file contents of all the
    file_mounts specified in the yaml are the same.

    Limitations:
    - This function can be expensive if the file mounts are large. (E.g. a few
      seconds for ~1GB.) This should be okay since we expect that the
      file_mounts in the cluster yaml (the wheel and cloud credentials) will be
      small.
    - Symbolic links are not explicitly handled. Some symbolic link changes may
      not be detected.

    Implementation: We create a byte sequence that captures the state of the
    yaml file and all the files in the file mounts, then hash the byte sequence.

    The format of the byte sequence is:
    32 bytes - sha256 hash of the yaml
    for each file mount:
      file mount remote destination (UTF-8), \0
      if the file mount source is a file:
        'file' encoded to UTF-8
        32 byte sha256 hash of the file contents
      if the file mount source is a directory:
        'dir' encoded to UTF-8
        for each directory and subdirectory withinin the file mount (starting from
            the root and descending recursively):
          name of the directory (UTF-8), \0
          name of each subdirectory within the directory (UTF-8) terminated by \0
          \0
          for each file in the directory:
            name of the file (UTF-8), \0
            32 bytes - sha256 hash of the file contents
          \0
      if the file mount source is something else or does not exist, nothing
      \0\0

    Rather than constructing the whole byte sequence, which may be quite large,
    we construct it incrementally by using hash.update() to add new bytes.
    """

    # Load the yaml contents so that we can directly remove keys.
    yaml_config = common_utils.read_yaml(yaml_path)
    for key_list in _RAY_YAML_KEYS_TO_REMOVE_FOR_HASH:
        dict_to_remove_from = yaml_config
        found_key = True
        for key in key_list[:-1]:
            if (not isinstance(dict_to_remove_from, dict) or
                    key not in dict_to_remove_from):
                found_key = False
                break
            dict_to_remove_from = dict_to_remove_from[key]
        if found_key and key_list[-1] in dict_to_remove_from:
            dict_to_remove_from.pop(key_list[-1])

    def _hash_file(path: str) -> bytes:
        return common_utils.hash_file(path, 'sha256').digest()

    config_hash = hashlib.sha256()

    yaml_hash = hashlib.sha256(
        common_utils.dump_yaml_str(yaml_config).encode('utf-8'))
    config_hash.update(yaml_hash.digest())

    file_mounts = yaml_config.get('file_mounts', {})
    # Remove the file mounts added by the newline.
    if '' in file_mounts:
        assert file_mounts[''] == '', file_mounts['']
        file_mounts.pop('')

    for dst, src in sorted(file_mounts.items()):
        if src == yaml_path:
            # Skip the yaml file itself. We have already hashed a modified
            # version of it. The file may include fields we don't want to hash.
            continue

        expanded_src = os.path.expanduser(src)
        config_hash.update(dst.encode('utf-8') + b'\0')

        # If the file mount source is a symlink, this should be true. In that
        # case we hash the contents of the symlink destination.
        if os.path.isfile(expanded_src):
            config_hash.update('file'.encode('utf-8'))
            config_hash.update(_hash_file(expanded_src))

        # This can also be a symlink to a directory. os.walk will treat it as a
        # normal directory and list the contents of the symlink destination.
        elif os.path.isdir(expanded_src):
            config_hash.update('dir'.encode('utf-8'))

            # Aside from expanded_src, os.walk will list symlinks to directories
            # but will not recurse into them.
            for (dirpath, dirnames, filenames) in os.walk(expanded_src):
                config_hash.update(dirpath.encode('utf-8') + b'\0')

                # Note: inplace sort will also affect the traversal order of
                # os.walk. We need it so that the os.walk order is
                # deterministic.
                dirnames.sort()
                # This includes symlinks to directories. os.walk will recurse
                # into all the directories but not the symlinks. We don't hash
                # the link destination, so if a symlink to a directory changes,
                # we won't notice.
                for dirname in dirnames:
                    config_hash.update(dirname.encode('utf-8') + b'\0')
                config_hash.update(b'\0')

                filenames.sort()
                # This includes symlinks to files. We could hash the symlink
                # destination itself but instead just hash the destination
                # contents.
                for filename in filenames:
                    config_hash.update(filename.encode('utf-8') + b'\0')
                    config_hash.update(
                        _hash_file(os.path.join(dirpath, filename)))
                config_hash.update(b'\0')

        else:
            logger.debug(
                f'Unexpected file_mount that is not a file or dir: {src}')

        config_hash.update(b'\0\0')

    return config_hash.hexdigest()


def get_docker_user(ip: str, cluster_config_file: str) -> str:
    """Find docker container username."""
    ssh_credentials = ssh_credential_from_yaml(cluster_config_file)
    runner = command_runner.SSHCommandRunner(node=(ip, 22), **ssh_credentials)
    container_name = constants.DEFAULT_DOCKER_CONTAINER_NAME
    whoami_returncode, whoami_stdout, whoami_stderr = runner.run(
        f'sudo docker exec {container_name} whoami',
        stream_logs=False,
        require_outputs=True)
    assert whoami_returncode == 0, (
        f'Failed to get docker container user. Return '
        f'code: {whoami_returncode}, Error: {whoami_stderr}')
    docker_user = whoami_stdout.strip()
    logger.debug(f'Docker container user: {docker_user}')
    return docker_user


@timeline.event
def wait_until_ray_cluster_ready(
    cluster_config_file: str,
    num_nodes: int,
    log_path: str,
    is_local_cloud: bool = False,
    nodes_launching_progress_timeout: Optional[int] = None,
) -> Tuple[bool, Optional[str]]:
    """Wait until the ray cluster is set up on VMs or in containers.

    Returns:  whether the entire ray cluster is ready, and docker username
    if launched with docker.
    """
    # Manually fetching head ip instead of using `ray exec` to avoid the bug
    # that `ray exec` fails to connect to the head node after some workers
    # launched especially for Azure.
    try:
        head_ip = _query_head_ip_with_retries(
            cluster_config_file, max_attempts=WAIT_HEAD_NODE_IP_MAX_ATTEMPTS)
    except exceptions.FetchClusterInfoError as e:
        logger.error(common_utils.format_exception(e))
        return False, None  # failed

    config = common_utils.read_yaml(cluster_config_file)

    docker_user = None
    if 'docker' in config:
        docker_user = get_docker_user(head_ip, cluster_config_file)

    if num_nodes <= 1:
        return True, docker_user

    ssh_credentials = ssh_credential_from_yaml(cluster_config_file, docker_user)
    last_nodes_so_far = 0
    start = time.time()
    runner = command_runner.SSHCommandRunner(node=(head_ip, 22),
                                             **ssh_credentials)
    with rich_utils.safe_status(
            ux_utils.spinner_message('Waiting for workers',
                                     log_path=log_path)) as worker_status:
        while True:
            rc, output, stderr = runner.run(
                instance_setup.RAY_STATUS_WITH_SKY_RAY_PORT_COMMAND,
                log_path=log_path,
                stream_logs=False,
                require_outputs=True,
                separate_stderr=True)
            subprocess_utils.handle_returncode(
                rc, instance_setup.RAY_STATUS_WITH_SKY_RAY_PORT_COMMAND,
                'Failed to run ray status on head node.', stderr)
            logger.debug(output)

            ready_head, ready_workers = _count_healthy_nodes_from_ray(
                output, is_local_cloud=is_local_cloud)

            worker_status.update(
                ux_utils.spinner_message(
                    f'{ready_workers} out of {num_nodes - 1} '
                    'workers ready',
                    log_path=log_path))

            # In the local case, ready_head=0 and ready_workers=num_nodes. This
            # is because there is no matching regex for _LAUNCHED_HEAD_PATTERN.
            if ready_head + ready_workers == num_nodes:
                # All nodes are up.
                break

            # Pending workers that have been launched by ray up.
            found_ips = _LAUNCHING_IP_PATTERN.findall(output)
            pending_workers = len(found_ips)

            # TODO(zhwu): Handle the case where the following occurs, where ray
            # cluster is not correctly started on the cluster.
            # Pending:
            #  172.31.9.121: ray.worker.default, uninitialized
            nodes_so_far = ready_head + ready_workers + pending_workers

            # Check the number of nodes that are fetched. Timeout if no new
            # nodes fetched in a while (nodes_launching_progress_timeout),
            # though number of nodes_so_far is still not as expected.
            if nodes_so_far > last_nodes_so_far:
                # Reset the start time if the number of launching nodes
                # changes, i.e. new nodes are launched.
                logger.debug('Reset start time, as new nodes are launched. '
                             f'({last_nodes_so_far} -> {nodes_so_far})')
                start = time.time()
                last_nodes_so_far = nodes_so_far
            elif (nodes_launching_progress_timeout is not None and
                  time.time() - start > nodes_launching_progress_timeout and
                  nodes_so_far != num_nodes):
                logger.error(
                    'Timed out: waited for more than '
                    f'{nodes_launching_progress_timeout} seconds for new '
                    'workers to be provisioned, but no progress.')
                return False, None  # failed

            if '(no pending nodes)' in output and '(no failures)' in output:
                # Bug in ray autoscaler: e.g., on GCP, if requesting 2 nodes
                # that GCP can satisfy only by half, the worker node would be
                # forgotten. The correct behavior should be for it to error out.
                logger.error(
                    'Failed to launch multiple nodes on '
                    'GCP due to a nondeterministic bug in ray autoscaler.')
                return False, None  # failed
            time.sleep(10)
    return True, docker_user  # success


def ssh_credential_from_yaml(
    cluster_yaml: Optional[str],
    docker_user: Optional[str] = None,
    ssh_user: Optional[str] = None,
) -> Dict[str, Any]:
    """Returns ssh_user, ssh_private_key and ssh_control name.

    Args:
        cluster_yaml: path to the cluster yaml.
        docker_user: when using custom docker image, use this user to ssh into
            the docker container.
        ssh_user: override the ssh_user in the cluster yaml.
    """
    if cluster_yaml is None:
        return dict()
    config = common_utils.read_yaml(cluster_yaml)
    auth_section = config['auth']
    if ssh_user is None:
        ssh_user = auth_section['ssh_user'].strip()
    ssh_private_key = auth_section.get('ssh_private_key')
    ssh_control_name = config.get('cluster_name', '__default__')
    ssh_proxy_command = auth_section.get('ssh_proxy_command')

    # Update the ssh_user placeholder in proxy command, if required
    if (ssh_proxy_command is not None and
            constants.SKY_SSH_USER_PLACEHOLDER in ssh_proxy_command):
        ssh_proxy_command = ssh_proxy_command.replace(
            constants.SKY_SSH_USER_PLACEHOLDER, ssh_user)
    credentials = {
        'ssh_user': ssh_user,
        'ssh_private_key': ssh_private_key,
        'ssh_control_name': ssh_control_name,
        'ssh_proxy_command': ssh_proxy_command,
    }
    if docker_user is not None:
        credentials['docker_user'] = docker_user
    ssh_provider_module = config['provider']['module']
    # If we are running ssh command on kubernetes node.
    if 'kubernetes' in ssh_provider_module:
        credentials['disable_control_master'] = True
    return credentials


def parallel_data_transfer_to_nodes(
        runners: List[command_runner.CommandRunner],
        source: Optional[str],
        target: str,
        cmd: Optional[str],
        run_rsync: bool,
        *,
        action_message: str,
        # Advanced options.
        log_path: str = os.devnull,
        stream_logs: bool = False,
        source_bashrc: bool = False,
        num_threads: Optional[int] = None):
    """Runs a command on all nodes and optionally runs rsync from src->dst.

    Args:
        runners: A list of CommandRunner objects that represent multiple nodes.
        source: Optional[str]; Source for rsync on local node
        target: str; Destination on remote node for rsync
        cmd: str; Command to be executed on all nodes
        action_message: str; Message to be printed while the command runs
        log_path: str; Path to the log file
        stream_logs: bool; Whether to stream logs to stdout
        source_bashrc: bool; Source bashrc before running the command.
        num_threads: Optional[int]; Number of threads to use.
    """
    style = colorama.Style

    origin_source = source

    def _sync_node(runner: 'command_runner.CommandRunner') -> None:
        if cmd is not None:
            rc, stdout, stderr = runner.run(cmd,
                                            log_path=log_path,
                                            stream_logs=stream_logs,
                                            require_outputs=True,
                                            source_bashrc=source_bashrc)
            err_msg = (f'{colorama.Style.RESET_ALL}{colorama.Style.DIM}'
                       f'----- CMD -----\n'
                       f'{cmd}\n'
                       f'----- CMD END -----\n'
                       f'{colorama.Style.RESET_ALL}'
                       f'{colorama.Fore.RED}'
                       f'Failed to run command before rsync '
                       f'{origin_source} -> {target}. '
                       f'{colorama.Style.RESET_ALL}')
            if log_path != os.devnull:
                err_msg += ux_utils.log_path_hint(log_path)
            subprocess_utils.handle_returncode(rc,
                                               cmd,
                                               err_msg,
                                               stderr=stdout + stderr)

        if run_rsync:
            assert source is not None
            # TODO(zhwu): Optimize for large amount of files.
            # zip / transfer / unzip
            runner.rsync(
                source=source,
                target=target,
                up=True,
                log_path=log_path,
                stream_logs=stream_logs,
            )

    num_nodes = len(runners)
    plural = 's' if num_nodes > 1 else ''
    message = (f'  {style.DIM}{action_message} (to {num_nodes} node{plural})'
               f': {origin_source} -> {target}{style.RESET_ALL}')
    logger.info(message)
    subprocess_utils.run_in_parallel(_sync_node, runners, num_threads)


def check_local_gpus() -> bool:
    """Checks if GPUs are available locally.

    Returns whether GPUs are available on the local machine by checking
    if nvidia-smi is installed and returns zero return code.

    Returns True if nvidia-smi is installed and returns zero return code,
    False if not.
    """
    is_functional = False
    installation_check = subprocess.run(['which', 'nvidia-smi'],
                                        stdout=subprocess.DEVNULL,
                                        stderr=subprocess.DEVNULL,
                                        check=False)
    is_installed = installation_check.returncode == 0
    if is_installed:
        execution_check = subprocess.run(['nvidia-smi'],
                                         stdout=subprocess.DEVNULL,
                                         stderr=subprocess.DEVNULL,
                                         check=False)
        is_functional = execution_check.returncode == 0
    return is_functional


def _query_head_ip_with_retries(cluster_yaml: str,
                                max_attempts: int = 1) -> str:
    """Returns the IP of the head node by querying the cloud.

    Raises:
      exceptions.FetchClusterInfoError: if we failed to get the head IP.
    """
    backoff = common_utils.Backoff(initial_backoff=5, max_backoff_factor=5)
    for i in range(max_attempts):
        try:
            full_cluster_yaml = str(pathlib.Path(cluster_yaml).expanduser())
            out = subprocess_utils.run(
                f'ray get-head-ip {full_cluster_yaml!r}',
                stdout=subprocess.PIPE,
                stderr=subprocess.DEVNULL).stdout.decode().strip()
            head_ip_list = re.findall(IP_ADDR_REGEX, out)
            if len(head_ip_list) > 1:
                # This could be triggered if e.g., some logging is added in
                # skypilot_config, a module that has some code executed
                # whenever `sky` is imported.
                logger.warning(
                    'Detected more than 1 IP from the output of '
                    'the `ray get-head-ip` command. This could '
                    'happen if there is extra output from it, '
                    'which should be inspected below.\nProceeding with '
                    f'the last detected IP ({head_ip_list[-1]}) as head IP.'
                    f'\n== Output ==\n{out}'
                    f'\n== Output ends ==')
                head_ip_list = head_ip_list[-1:]
            assert 1 == len(head_ip_list), (out, head_ip_list)
            head_ip = head_ip_list[0]
            break
        except subprocess.CalledProcessError as e:
            if i == max_attempts - 1:
                raise exceptions.FetchClusterInfoError(
                    reason=exceptions.FetchClusterInfoError.Reason.HEAD) from e
            # Retry if the cluster is not up yet.
            logger.debug('Retrying to get head ip.')
            time.sleep(backoff.current_backoff())
    return head_ip


@timeline.event
def get_node_ips(cluster_yaml: str,
                 expected_num_nodes: int,
                 head_ip_max_attempts: int = 1,
                 worker_ip_max_attempts: int = 1,
                 get_internal_ips: bool = False) -> List[str]:
    """Returns the IPs of all nodes in the cluster, with head node at front.

    Args:
        cluster_yaml: Path to the cluster yaml.
        expected_num_nodes: Expected number of nodes in the cluster.
        head_ip_max_attempts: Max attempts to get head ip.
        worker_ip_max_attempts: Max attempts to get worker ips.
        get_internal_ips: Whether to get internal IPs. When False, it is still
            possible to get internal IPs if the cluster does not have external
            IPs.

    Raises:
        exceptions.FetchClusterInfoError: if we failed to get the IPs. e.reason is
            HEAD or WORKER.
    """
    ray_config = common_utils.read_yaml(cluster_yaml)
    # Use the new provisioner for AWS.
    provider_name = cluster_utils.get_provider_name(ray_config)
    cloud = registry.CLOUD_REGISTRY.from_str(provider_name)
    assert cloud is not None, provider_name

    if cloud.PROVISIONER_VERSION >= clouds.ProvisionerVersion.SKYPILOT:
        try:
            metadata = provision_lib.get_cluster_info(
                provider_name, ray_config['provider'].get('region'),
                ray_config['cluster_name'], ray_config['provider'])
        except Exception as e:  # pylint: disable=broad-except
            # This could happen when the VM is not fully launched, and a user
            # is trying to terminate it with `sky down`.
            logger.debug(
                'Failed to get cluster info for '
                f'{ray_config["cluster_name"]} from the new provisioner '
                f'with {common_utils.format_exception(e)}.')
            raise exceptions.FetchClusterInfoError(
                exceptions.FetchClusterInfoError.Reason.HEAD) from e
        if len(metadata.instances) < expected_num_nodes:
            # Simulate the exception when Ray head node is not up.
            raise exceptions.FetchClusterInfoError(
                exceptions.FetchClusterInfoError.Reason.HEAD)
        return metadata.get_feasible_ips(get_internal_ips)

    if get_internal_ips:
        with tempfile.NamedTemporaryFile(mode='w', delete=False) as f:
            ray_config['provider']['use_internal_ips'] = True
            yaml.dump(ray_config, f)
            cluster_yaml = f.name

    # Check the network connection first to avoid long hanging time for
    # ray get-head-ip below, if a long-lasting network connection failure
    # happens.
    check_network_connection()
    head_ip = _query_head_ip_with_retries(cluster_yaml,
                                          max_attempts=head_ip_max_attempts)
    head_ip_list = [head_ip]
    if expected_num_nodes > 1:
        backoff = common_utils.Backoff(initial_backoff=5, max_backoff_factor=5)

        for retry_cnt in range(worker_ip_max_attempts):
            try:
                full_cluster_yaml = str(pathlib.Path(cluster_yaml).expanduser())
                proc = subprocess_utils.run(
                    f'ray get-worker-ips {full_cluster_yaml!r}',
                    stdout=subprocess.PIPE,
                    stderr=subprocess.PIPE)
                out = proc.stdout.decode()
                break
            except subprocess.CalledProcessError as e:
                if retry_cnt == worker_ip_max_attempts - 1:
                    raise exceptions.FetchClusterInfoError(
                        exceptions.FetchClusterInfoError.Reason.WORKER) from e
                # Retry if the ssh is not ready for the workers yet.
                backoff_time = backoff.current_backoff()
                logger.debug('Retrying to get worker ip '
                             f'[{retry_cnt}/{worker_ip_max_attempts}] in '
                             f'{backoff_time} seconds.')
                time.sleep(backoff_time)
        worker_ips = re.findall(IP_ADDR_REGEX, out)
        if len(worker_ips) != expected_num_nodes - 1:
            n = expected_num_nodes - 1
            if len(worker_ips) > n:
                # This could be triggered if e.g., some logging is added in
                # skypilot_config, a module that has some code executed whenever
                # `sky` is imported.
                logger.warning(
                    f'Expected {n} worker IP(s); found '
                    f'{len(worker_ips)}: {worker_ips}'
                    '\nThis could happen if there is extra output from '
                    '`ray get-worker-ips`, which should be inspected below.'
                    f'\n== Output ==\n{out}'
                    f'\n== Output ends ==')
                logger.warning(f'\nProceeding with the last {n} '
                               f'detected IP(s): {worker_ips[-n:]}.')
                worker_ips = worker_ips[-n:]
            else:
                raise exceptions.FetchClusterInfoError(
                    exceptions.FetchClusterInfoError.Reason.WORKER)
    else:
        worker_ips = []
    return head_ip_list + worker_ips


def check_network_connection():
    # Tolerate 3 retries as it is observed that connections can fail.
    adapter = adapters.HTTPAdapter(max_retries=retry_lib.Retry(total=3))
    http = requests.Session()
    http.mount('https://', adapter)
    http.mount('http://', adapter)
    for i, ip in enumerate(_TEST_IP_LIST):
        try:
            http.head(ip, timeout=3)
            return
        except (requests.Timeout, requests.exceptions.ConnectionError) as e:
            if i == len(_TEST_IP_LIST) - 1:
                raise exceptions.NetworkError('Could not refresh the cluster. '
                                              'Network seems down.') from e


@timeline.event
def check_owner_identity(cluster_name: str) -> None:
    """Check if current user is the same as the user who created the cluster.

    Raises:
        exceptions.ClusterOwnerIdentityMismatchError: if the current user is
          not the same as the user who created the cluster.
        exceptions.CloudUserIdentityError: if we fail to get the current user
          identity.
    """
    if env_options.Options.SKIP_CLOUD_IDENTITY_CHECK.get():
        return
    record = global_user_state.get_cluster_from_name(cluster_name)
    if record is None:
        return
    handle = record['handle']
    if not isinstance(handle, backends.CloudVmRayResourceHandle):
        return

    cloud = handle.launched_resources.cloud
    user_identities = cloud.get_user_identities()
    owner_identity = record['owner']
    if user_identities is None:
        # Skip the check if the cloud does not support user identity.
        return
    # The user identity can be None, if the cluster is created by an older
    # version of SkyPilot. In that case, we set the user identity to the
    # current active one.
    # NOTE: a user who upgrades SkyPilot and switches to a new cloud identity
    # immediately without `sky status --refresh` first, will cause a leakage
    # of the existing cluster. We deem this an acceptable tradeoff mainly
    # because multi-identity is not common (at least at the moment).
    if owner_identity is None:
        global_user_state.set_owner_identity_for_cluster(
            cluster_name, user_identities[0])
    else:
        assert isinstance(owner_identity, list)
        # It is OK if the owner identity is shorter, which will happen when
        # the cluster is launched before #1808. In that case, we only check
        # the same length (zip will stop at the shorter one).
        for identity in user_identities:
            for i, (owner, current) in enumerate(zip(owner_identity, identity)):
                # Clean up the owner identity for the backslash and newlines, caused
                # by the cloud CLI output, e.g. gcloud.
                owner = owner.replace('\n', '').replace('\\', '')
                if owner == current:
                    if i != 0:
                        logger.warning(
                            f'The cluster was owned by {owner_identity}, but '
                            f'a new identity {identity} is activated. We still '
                            'allow the operation as the two identities are '
                            'likely to have the same access to the cluster. '
                            'Please be aware that this can cause unexpected '
                            'cluster leakage if the two identities are not '
                            'actually equivalent (e.g., belong to the same '
                            'person).')
                    if i != 0 or len(owner_identity) != len(identity):
                        # We update the owner of a cluster, when:
                        # 1. The strictest identty (i.e. the first one) does not
                        # match, but the latter ones match.
                        # 2. The length of the two identities are different,
                        # which will only happen when the cluster is launched
                        # before #1808. Update the user identity to avoid
                        # showing the warning above again.
                        global_user_state.set_owner_identity_for_cluster(
                            cluster_name, identity)
                    return  # The user identity matches.
        # Generate error message if no match found
        if len(user_identities) == 1:
            err_msg = f'the activated identity is {user_identities[0]!r}.'
        else:
            err_msg = (f'available identities are {user_identities!r}.')
        if cloud.is_same_cloud(clouds.Kubernetes()):
            err_msg += (' Check your kubeconfig file and make sure the '
                        'correct context is available.')
        with ux_utils.print_exception_no_traceback():
            raise exceptions.ClusterOwnerIdentityMismatchError(
                f'{cluster_name!r} ({cloud}) is owned by account '
                f'{owner_identity!r}, but ' + err_msg)


def tag_filter_for_cluster(cluster_name: str) -> Dict[str, str]:
    """Returns a tag filter for the cluster."""
    return {
        'ray-cluster-name': cluster_name,
    }


def _query_cluster_status_via_cloud_api(
    handle: 'cloud_vm_ray_backend.CloudVmRayResourceHandle'
) -> List[status_lib.ClusterStatus]:
    """Returns the status of the cluster.

    Raises:
        exceptions.ClusterStatusFetchingError: the cluster status cannot be
          fetched from the cloud provider.
    """
    cluster_name_on_cloud = handle.cluster_name_on_cloud
    cluster_name_in_hint = common_utils.cluster_name_in_hint(
        handle.cluster_name, cluster_name_on_cloud)
    # Use region and zone from the cluster config, instead of the
    # handle.launched_resources, because the latter may not be set
    # correctly yet.
    ray_config = common_utils.read_yaml(handle.cluster_yaml)
    provider_config = ray_config['provider']

    # Query the cloud provider.
    # TODO(suquark): move implementations of more clouds here
    cloud = handle.launched_resources.cloud
    assert cloud is not None, handle
    if cloud.STATUS_VERSION >= clouds.StatusVersion.SKYPILOT:
        cloud_name = repr(handle.launched_resources.cloud)
        try:
            node_status_dict = provision_lib.query_instances(
                cloud_name, cluster_name_on_cloud, provider_config)
            logger.debug(f'Querying {cloud_name} cluster '
                         f'{cluster_name_in_hint} '
                         f'status:\n{pprint.pformat(node_status_dict)}')
            node_statuses = list(node_status_dict.values())
        except Exception as e:  # pylint: disable=broad-except
            with ux_utils.print_exception_no_traceback():
                raise exceptions.ClusterStatusFetchingError(
                    f'Failed to query {cloud_name} cluster '
                    f'{cluster_name_in_hint} '
                    f'status: {common_utils.format_exception(e, use_bracket=True)}'
                )
    else:
        region = provider_config.get('region') or provider_config.get(
            'location')
        zone = ray_config['provider'].get('availability_zone')
        node_statuses = cloud.query_status(
            cluster_name_on_cloud,
            tag_filter_for_cluster(cluster_name_on_cloud), region, zone)
    return node_statuses


def check_can_clone_disk_and_override_task(
    cluster_name: str, target_cluster_name: Optional[str], task: 'task_lib.Task'
) -> Tuple['task_lib.Task', 'cloud_vm_ray_backend.CloudVmRayResourceHandle']:
    """Check if the task is compatible to clone disk from the source cluster.

    Args:
        cluster_name: The name of the cluster to clone disk from.
        target_cluster_name: The name of the target cluster.
        task: The task to check.

    Returns:
        The task to use and the resource handle of the source cluster.

    Raises:
        exceptions.ClusterDoesNotExist: If the source cluster does not exist.
        exceptions.NotSupportedError: If the source cluster is not valid or the
            task is not compatible to clone disk from the source cluster.
    """
    source_cluster_status, handle = refresh_cluster_status_handle(cluster_name)
    if source_cluster_status is None:
        with ux_utils.print_exception_no_traceback():
            raise exceptions.ClusterDoesNotExist(
                f'Cannot find cluster {cluster_name!r} to clone disk from.')

    if not isinstance(handle, backends.CloudVmRayResourceHandle):
        with ux_utils.print_exception_no_traceback():
            raise exceptions.NotSupportedError(
                f'Cannot clone disk from a non-cloud cluster {cluster_name!r}.')

    if source_cluster_status != status_lib.ClusterStatus.STOPPED:
        with ux_utils.print_exception_no_traceback():
            raise exceptions.NotSupportedError(
                f'Cannot clone disk from cluster {cluster_name!r} '
                f'({source_cluster_status.value!r}). Please stop the '
                f'cluster first: sky stop {cluster_name}')

    if target_cluster_name is not None:
        target_cluster_status, _ = refresh_cluster_status_handle(
            target_cluster_name)
        if target_cluster_status is not None:
            with ux_utils.print_exception_no_traceback():
                raise exceptions.NotSupportedError(
                    f'The target cluster {target_cluster_name!r} already exists. Cloning '
                    'disk is only supported when creating a new cluster. To fix: specify '
                    'a new target cluster name.')

    new_task_resources = []
    original_cloud = handle.launched_resources.cloud
    original_cloud.check_features_are_supported(
        handle.launched_resources,
        {clouds.CloudImplementationFeatures.CLONE_DISK_FROM_CLUSTER})

    assert original_cloud is not None, handle.launched_resources
    has_override = False
    has_disk_size_met = False
    has_cloud_met = False
    for task_resources in task.resources:
        if handle.launched_resources.disk_size > task_resources.disk_size:
            # The target cluster's disk should be at least as large as the source.
            continue
        has_disk_size_met = True
        if task_resources.cloud is not None and not original_cloud.is_same_cloud(
                task_resources.cloud):
            continue
        has_cloud_met = True

        override_param = {}
        if task_resources.cloud is None:
            override_param['cloud'] = original_cloud
        if task_resources.region is None:
            override_param['region'] = handle.launched_resources.region

        if override_param:
            logger.info(
                f'No cloud/region specified for the task {task_resources}. Using the same region '
                f'as source cluster {cluster_name!r}: '
                f'{handle.launched_resources.cloud}'
                f'({handle.launched_resources.region}).')
            has_override = True
        task_resources = task_resources.copy(**override_param)
        new_task_resources.append(task_resources)

    if not new_task_resources:
        if not has_disk_size_met:
            with ux_utils.print_exception_no_traceback():
                target_cluster_name_str = f' {target_cluster_name!r}'
                if target_cluster_name is None:
                    target_cluster_name_str = ''
                raise exceptions.NotSupportedError(
                    f'The target cluster{target_cluster_name_str} should have a disk size '
                    f'of at least {handle.launched_resources.disk_size} GB to clone the '
                    f'disk from {cluster_name!r}.')
        if not has_cloud_met:
            task_resources_cloud_str = '[' + ','.join(
                [f'{res.cloud}' for res in task.resources]) + ']'
            task_resources_str = '[' + ','.join(
                [f'{res}' for res in task.resources]) + ']'
            with ux_utils.print_exception_no_traceback():
                raise ValueError(
                    f'Cannot clone disk across cloud from {original_cloud} to '
                    f'{task_resources_cloud_str} for resources {task_resources_str}.'
                )
        assert False, 'Should not reach here.'
    # set the new_task_resources to be the same type (list or set) as the
    # original task.resources
    if has_override:
        task.set_resources(type(task.resources)(new_task_resources))
        # Reset the best_resources to triger re-optimization
        # later, so that the new task_resources will be used.
        task.best_resources = None
    return task, handle


def _update_cluster_status(cluster_name: str) -> Optional[Dict[str, Any]]:
    """Update the cluster status.

    The cluster status is updated by checking ray cluster and real status from
    cloud.

    The function will update the cached cluster status in the global state. For
    the design of the cluster status and transition, please refer to the
    sky/design_docs/cluster_status.md

    Note: this function is only safe to be called when the caller process is
    holding the cluster lock, which means no other processes are modifying the
    cluster.

    Returns:
        If the cluster is terminated or does not exist, return None. Otherwise
        returns the input record with status and handle potentially updated.

    Raises:
        exceptions.ClusterOwnerIdentityMismatchError: if the current user is
          not the same as the user who created the cluster.
        exceptions.CloudUserIdentityError: if we fail to get the current user
          identity.
        exceptions.ClusterStatusFetchingError: the cluster status cannot be
          fetched from the cloud provider or there are leaked nodes causing
          the node number larger than expected.
    """
    record = global_user_state.get_cluster_from_name(cluster_name)
    if record is None:
        return None
    handle = record['handle']
    if handle.cluster_yaml is None:
        # Remove cluster from db since this cluster does not have a config file
        # or any other ongoing requests
        global_user_state.remove_cluster(cluster_name, terminate=True)
        logger.debug(f'Cluster {cluster_name!r} has no YAML file. '
                     'Removing the cluster from cache.')
        return None
    if not isinstance(handle, backends.CloudVmRayResourceHandle):
        return record
    cluster_name = handle.cluster_name

    node_statuses = _query_cluster_status_via_cloud_api(handle)

    all_nodes_up = (all(
        status == status_lib.ClusterStatus.UP for status in node_statuses) and
                    len(node_statuses) == handle.launched_nodes)

    def get_node_counts_from_ray_status(
            runner: command_runner.CommandRunner) -> Tuple[int, int, str, str]:
        rc, output, stderr = runner.run(
            instance_setup.RAY_STATUS_WITH_SKY_RAY_PORT_COMMAND,
            stream_logs=False,
            require_outputs=True,
            separate_stderr=True)
        if rc:
            raise RuntimeError(
                f'Refreshing status ({cluster_name!r}): Failed to check '
                f'ray cluster\'s healthiness with '
                f'{instance_setup.RAY_STATUS_WITH_SKY_RAY_PORT_COMMAND}.\n'
                f'-- stdout --\n{output}\n-- stderr --\n{stderr}')
        return (*_count_healthy_nodes_from_ray(output), output, stderr)

    def run_ray_status_to_check_ray_cluster_healthy() -> bool:
        try:
            # NOTE: fetching the IPs is very slow as it calls into
            # `ray get head-ip/worker-ips`. Using cached IPs is safe because
            # in the worst case we time out in the `ray status` SSH command
            # below.
            runners = handle.get_command_runners(force_cached=True)
            # This happens when user interrupt the `sky launch` process before
            # the first time resources handle is written back to local database.
            # This is helpful when user interrupt after the provision is done
            # and before the skylet is restarted. After #2304 is merged, this
            # helps keep the cluster status to INIT after `sky status -r`, so
            # user will be notified that any auto stop/down might not be
            # triggered.
            if not runners:
                logger.debug(f'Refreshing status ({cluster_name!r}): No cached '
                             f'IPs found. Handle: {handle}')
                raise exceptions.FetchClusterInfoError(
                    reason=exceptions.FetchClusterInfoError.Reason.HEAD)
            head_runner = runners[0]

            total_nodes = handle.launched_nodes * handle.num_ips_per_node

            for i in range(5):
                ready_head, ready_workers, output, stderr = (
                    get_node_counts_from_ray_status(head_runner))
                if ready_head + ready_workers == total_nodes:
                    return True
                logger.debug(f'Refreshing status ({cluster_name!r}) attempt '
                             f'{i}: ray status not showing all nodes '
                             f'({ready_head + ready_workers}/{total_nodes});\n'
                             f'output:\n{output}\nstderr:\n{stderr}')

                # If cluster JUST started, maybe not all the nodes have shown
                # up. Try again for a few seconds.
                # Note: We are okay with this performance hit because it's very
                # rare to normally hit this case. It requires:
                # - All the instances in the cluster are up on the cloud side
                #   (not preempted), but
                # - The ray cluster is somehow degraded so not all instances are
                #   showing up
                time.sleep(1)

            raise RuntimeError(
                f'Refreshing status ({cluster_name!r}): ray status not showing '
                f'all nodes ({ready_head + ready_workers}/'
                f'{total_nodes});\noutput:\n{output}\nstderr:\n{stderr}')

        except exceptions.FetchClusterInfoError:
            logger.debug(
                f'Refreshing status ({cluster_name!r}) failed to get IPs.')
        except RuntimeError as e:
            logger.debug(common_utils.format_exception(e))
        except Exception as e:  # pylint: disable=broad-except
            # This can be raised by `external_ssh_ports()`, due to the
            # underlying call to kubernetes API.
            logger.debug(f'Refreshing status ({cluster_name!r}) failed: ',
                         exc_info=e)
        return False

    # Determining if the cluster is healthy (UP):
    #
    # For non-spot clusters: If ray status shows all nodes are healthy, it is
    # safe to set the status to UP as starting ray is the final step of sky
    # launch. But we found that ray status is way too slow (see NOTE below) so
    # we always query the cloud provider first which is faster.
    #
    # For spot clusters: the above can be unsafe because the Ray cluster may
    # remain healthy for a while before the cloud completely preempts the VMs.
    # We have mitigated this by again first querying the VM state from the cloud
    # provider.
    if all_nodes_up and run_ray_status_to_check_ray_cluster_healthy():
        # NOTE: all_nodes_up calculation is fast due to calling cloud CLI;
        # run_ray_status_to_check_all_nodes_up() is slow due to calling `ray get
        # head-ip/worker-ips`.
        record['status'] = status_lib.ClusterStatus.UP
        global_user_state.add_or_update_cluster(cluster_name,
                                                handle,
                                                requested_resources=None,
                                                ready=True,
                                                is_launch=False)
        return global_user_state.get_cluster_from_name(cluster_name)

    # All cases below are transitioning the cluster to non-UP states.

    if (not node_statuses and handle.launched_resources.cloud.STATUS_VERSION >=
            clouds.StatusVersion.SKYPILOT):
        # Note: launched_at is set during sky launch, even on an existing
        # cluster. This will catch the case where the cluster was terminated on
        # the cloud and restarted by sky launch.
        time_since_launch = time.time() - record['launched_at']
        if (record['status'] == status_lib.ClusterStatus.INIT and
                time_since_launch < _LAUNCH_DOUBLE_CHECK_WINDOW):
            # It's possible the instances for this cluster were just created,
            # and haven't appeared yet in the cloud API/console. Wait for a bit
            # and check again. This is a best-effort leak prevention check.
            # See https://github.com/skypilot-org/skypilot/issues/4431.
            time.sleep(_LAUNCH_DOUBLE_CHECK_DELAY)
            node_statuses = _query_cluster_status_via_cloud_api(handle)
            # Note: even if all the node_statuses are UP now, we will still
            # consider this cluster abnormal, and its status will be INIT.

    if len(node_statuses) > handle.launched_nodes:
        # Unexpected: in the queried region more than 1 cluster with the same
        # constructed name tag returned. This will typically not happen unless
        # users manually create a cluster with that constructed name or there
        # was a resource leak caused by different launch hash before #1671
        # was merged.
        #
        # (Technically speaking, even if returned num nodes <= num
        # handle.launched_nodes), not including the launch hash could mean the
        # returned nodes contain some nodes that do not belong to the logical
        # skypilot cluster. Doesn't seem to be a good way to handle this for
        # now?)
        #
        # We have not experienced the above; adding as a safeguard.
        #
        # Since we failed to refresh, raise the status fetching error.
        with ux_utils.print_exception_no_traceback():
            raise exceptions.ClusterStatusFetchingError(
                f'Found {len(node_statuses)} node(s) with the same cluster name'
                f' tag in the cloud provider for cluster {cluster_name!r}, '
                f'which should have {handle.launched_nodes} nodes. This '
                f'normally should not happen. {colorama.Fore.RED}Please check '
                'the cloud console and fix any possible resources leakage '
                '(e.g., if there are any stopped nodes and they do not have '
                'data or are unhealthy, terminate them).'
                f'{colorama.Style.RESET_ALL}')
    assert len(node_statuses) <= handle.launched_nodes

    # If the node_statuses is empty, it should mean that all the nodes are
    # terminated and we can set the cluster status to TERMINATED. This handles
    # the edge case where the cluster is terminated by the user manually through
    # the UI.
    to_terminate = not node_statuses

    # A cluster is considered "abnormal", if some (but not all) nodes are
    # TERMINATED, or not all nodes are STOPPED. We check that with the following
    # logic:
    #   * Not all nodes are terminated and there's at least one node
    #     terminated; or
    #   * Any of the non-TERMINATED nodes is in a non-STOPPED status.
    #
    # This includes these special cases:
    #   * All stopped are considered normal and will be cleaned up at the end
    #     of the function.
    #   * Some of the nodes UP should be considered abnormal, because the ray
    #     cluster is probably down.
    #   * The cluster is partially terminated or stopped should be considered
    #     abnormal.
    #   * The cluster is partially or completely in the INIT state, which means
    #     that provisioning was interrupted. This is considered abnormal.
    #
    # An abnormal cluster will transition to INIT and have any autostop setting
    # reset (unless it's autostopping/autodowning).
    is_abnormal = ((0 < len(node_statuses) < handle.launched_nodes) or any(
        status != status_lib.ClusterStatus.STOPPED for status in node_statuses))
    if is_abnormal:
        logger.debug('The cluster is abnormal. Setting to INIT status. '
                     f'node_statuses: {node_statuses}')
        backend = get_backend_from_handle(handle)
        if isinstance(backend,
                      backends.CloudVmRayBackend) and record['autostop'] >= 0:
            if not backend.is_definitely_autostopping(handle,
                                                      stream_logs=False):
                # Friendly hint.
                autostop = record['autostop']
                maybe_down_str = ' --down' if record['to_down'] else ''
                noun = 'autodown' if record['to_down'] else 'autostop'

                # Reset the autostopping as the cluster is abnormal, and may
                # not correctly autostop. Resetting the autostop will let
                # the user know that the autostop may not happen to avoid
                # leakages from the assumption that the cluster will autostop.
                success = True
                reset_local_autostop = True
                try:
                    backend.set_autostop(handle, -1, stream_logs=False)
                except exceptions.CommandError as e:
                    success = False
                    if e.returncode == 255:
                        word = 'autostopped' if noun == 'autostop' else 'autodowned'
                        logger.debug(f'The cluster is likely {word}.')
                        reset_local_autostop = False
                except (Exception, SystemExit) as e:  # pylint: disable=broad-except
                    success = False
                    logger.debug(f'Failed to reset autostop. Due to '
                                 f'{common_utils.format_exception(e)}')
                if reset_local_autostop:
                    global_user_state.set_cluster_autostop_value(
                        handle.cluster_name, -1, to_down=False)

                if success:
                    operation_str = (f'Canceled {noun} on the cluster '
                                     f'{cluster_name!r}')
                else:
                    operation_str = (
                        f'Attempted to cancel {noun} on the '
                        f'cluster {cluster_name!r} with best effort')
                yellow = colorama.Fore.YELLOW
                bright = colorama.Style.BRIGHT
                reset = colorama.Style.RESET_ALL
                ux_utils.console_newline()
                logger.warning(
                    f'{yellow}{operation_str}, since it is found to be in an '
                    f'abnormal state. To fix, try running: {reset}{bright}sky '
                    f'start -f -i {autostop}{maybe_down_str} {cluster_name}'
                    f'{reset}')
            else:
                ux_utils.console_newline()
                operation_str = 'autodowning' if record[
                    'to_down'] else 'autostopping'
                logger.info(
                    f'Cluster {cluster_name!r} is {operation_str}. Setting to '
                    'INIT status; try refresh again in a while.')

        # If the user starts part of a STOPPED cluster, we still need a status
        # to represent the abnormal status. For spot cluster, it can also
        # represent that the cluster is partially preempted.
        # TODO(zhwu): the definition of INIT should be audited/changed.
        # Adding a new status UNHEALTHY for abnormal status can be a choice.
        global_user_state.add_or_update_cluster(cluster_name,
                                                handle,
                                                requested_resources=None,
                                                ready=False,
                                                is_launch=False)
        return global_user_state.get_cluster_from_name(cluster_name)
    # Now is_abnormal is False: either node_statuses is empty or all nodes are
    # STOPPED.
    backend = backends.CloudVmRayBackend()
    backend.post_teardown_cleanup(handle, terminate=to_terminate, purge=False)
    return global_user_state.get_cluster_from_name(cluster_name)


def _must_refresh_cluster_status(
        record: Dict[str, Any],
        force_refresh_statuses: Optional[Set[status_lib.ClusterStatus]]
) -> bool:
    force_refresh_for_cluster = (force_refresh_statuses is not None and
                                 record['status'] in force_refresh_statuses)

    use_spot = record['handle'].launched_resources.use_spot
    has_autostop = (record['status'] != status_lib.ClusterStatus.STOPPED and
                    record['autostop'] >= 0)
    recently_refreshed = (record['status_updated_at'] is not None and
                          time.time() - record['status_updated_at'] <
                          _CLUSTER_STATUS_CACHE_DURATION_SECONDS)
    is_stale = (use_spot or has_autostop) and not recently_refreshed

    return force_refresh_for_cluster or is_stale


def refresh_cluster_record(
    cluster_name: str,
    *,
    force_refresh_statuses: Optional[Set[status_lib.ClusterStatus]] = None,
    acquire_per_cluster_status_lock: bool = True,
    cluster_status_lock_timeout: int = CLUSTER_STATUS_LOCK_TIMEOUT_SECONDS
) -> Optional[Dict[str, Any]]:
    """Refresh the cluster, and return the possibly updated record.

    The function will update the cached cluster status in the global state. For
    the design of the cluster status and transition, please refer to the
    sky/design_docs/cluster_status.md

    Args:
        cluster_name: The name of the cluster.
        force_refresh_statuses: if specified, refresh the cluster if it has one
          of the specified statuses. Additionally, clusters satisfying the
          following conditions will be refreshed no matter the argument is
          specified or not:
            - the most latest available status update is more than
              _CLUSTER_STATUS_CACHE_DURATION_SECONDS old, and one of:
                1. the cluster is a spot cluster, or
                2. cluster autostop is set and the cluster is not STOPPED.
        acquire_per_cluster_status_lock: Whether to acquire the per-cluster lock
          before updating the status. Even if this is True, the lock may not be
          acquired if the status does not need to be refreshed.
        cluster_status_lock_timeout: The timeout to acquire the per-cluster
          lock. If timeout, the function will use the cached status. If the
          value is <0, do not timeout (wait for the lock indefinitely). By
          default, this is set to CLUSTER_STATUS_LOCK_TIMEOUT_SECONDS. Warning:
          if correctness is required, you must set this to -1.

    Returns:
        If the cluster is terminated or does not exist, return None.
        Otherwise returns the cluster record.

    Raises:
        exceptions.ClusterOwnerIdentityMismatchError: if the current user is
          not the same as the user who created the cluster.
        exceptions.CloudUserIdentityError: if we fail to get the current user
          identity.
        exceptions.ClusterStatusFetchingError: the cluster status cannot be
          fetched from the cloud provider or there are leaked nodes causing
          the node number larger than expected.
    """

    record = global_user_state.get_cluster_from_name(cluster_name)
    if record is None:
        return None
    check_owner_identity(cluster_name)

    if not isinstance(record['handle'], backends.CloudVmRayResourceHandle):
        return record

    # The loop logic allows us to notice if the status was updated in the
    # global_user_state by another process and stop trying to get the lock.
    # The core loop logic is adapted from FileLock's implementation.
    lock = filelock.FileLock(CLUSTER_STATUS_LOCK_PATH.format(cluster_name))
    start_time = time.perf_counter()

    # Loop until we have an up-to-date status or until we acquire the lock.
    while True:
        # Check to see if we can return the cached status.
        if not _must_refresh_cluster_status(record, force_refresh_statuses):
            return record

        if not acquire_per_cluster_status_lock:
            return _update_cluster_status(cluster_name)

        # Try to acquire the lock so we can fetch the status.
        try:
            with lock.acquire(blocking=False):
                # Check the cluster status again, since it could have been
                # updated between our last check and acquiring the lock.
                record = global_user_state.get_cluster_from_name(cluster_name)
                if record is None or not _must_refresh_cluster_status(
                        record, force_refresh_statuses):
                    return record
                # Update and return the cluster status.
                return _update_cluster_status(cluster_name)
        except filelock.Timeout:
            # lock.acquire() will throw a Timeout exception if the lock is not
            # available and we have blocking=False.
            pass

        # Logic adapted from FileLock.acquire().
        # If cluster_status_lock_time is <0, we will never hit this. No timeout.
        # Otherwise, if we have timed out, return the cached status. This has
        # the potential to cause correctness issues, but if so it is the
        # caller's responsibility to set the timeout to -1.
        if 0 <= cluster_status_lock_timeout < time.perf_counter() - start_time:
            logger.debug('Refreshing status: Failed get the lock for cluster '
                         f'{cluster_name!r}. Using the cached status.')
            return record
        time.sleep(0.05)

        # Refresh for next loop iteration.
        record = global_user_state.get_cluster_from_name(cluster_name)
        if record is None:
            return None


@timeline.event
def refresh_cluster_status_handle(
    cluster_name: str,
    *,
    force_refresh_statuses: Optional[Set[status_lib.ClusterStatus]] = None,
    acquire_per_cluster_status_lock: bool = True,
    cluster_status_lock_timeout: int = CLUSTER_STATUS_LOCK_TIMEOUT_SECONDS
) -> Tuple[Optional[status_lib.ClusterStatus],
           Optional[backends.ResourceHandle]]:
    """Refresh the cluster, and return the possibly updated status and handle.

    This is a wrapper of refresh_cluster_record, which returns the status and
    handle of the cluster.
    Please refer to the docstring of refresh_cluster_record for the details.
    """
    record = refresh_cluster_record(
        cluster_name,
        force_refresh_statuses=force_refresh_statuses,
        acquire_per_cluster_status_lock=acquire_per_cluster_status_lock,
        cluster_status_lock_timeout=cluster_status_lock_timeout)
    if record is None:
        return None, None
    return record['status'], record['handle']


# =====================================


@typing.overload
def check_cluster_available(
    cluster_name: str,
    *,
    operation: str,
    check_cloud_vm_ray_backend: Literal[True] = True,
    dryrun: bool = ...,
) -> 'cloud_vm_ray_backend.CloudVmRayResourceHandle':
    ...


@typing.overload
def check_cluster_available(
    cluster_name: str,
    *,
    operation: str,
    check_cloud_vm_ray_backend: Literal[False],
    dryrun: bool = ...,
) -> backends.ResourceHandle:
    ...


def check_cluster_available(
    cluster_name: str,
    *,
    operation: str,
    check_cloud_vm_ray_backend: bool = True,
    dryrun: bool = False,
) -> backends.ResourceHandle:
    """Check if the cluster is available.

    Raises:
        exceptions.ClusterDoesNotExist: if the cluster does not exist.
        exceptions.ClusterNotUpError: if the cluster is not UP.
        exceptions.NotSupportedError: if the cluster is not based on
          CloudVmRayBackend.
        exceptions.ClusterOwnerIdentityMismatchError: if the current user is
          not the same as the user who created the cluster.
        exceptions.CloudUserIdentityError: if we fail to get the current user
          identity.
    """
    record = global_user_state.get_cluster_from_name(cluster_name)
    if dryrun:
        assert record is not None, cluster_name
        return record['handle']

    previous_cluster_status = None
    if record is not None:
        previous_cluster_status = record['status']

    try:
        cluster_status, handle = refresh_cluster_status_handle(cluster_name)
    except exceptions.ClusterStatusFetchingError as e:
        # Failed to refresh the cluster status is not fatal error as the callers
        # can still be done by only using ssh, but the ssh can hang if the
        # cluster is not up (e.g., autostopped).

        # We do not catch the exception for cloud identity checking for now, in
        # order to disable all operations on clusters created by another user
        # identity.  That will make the design simpler and easier to
        # understand, but it might be useful to allow the user to use
        # operations that only involve ssh (e.g., sky exec, sky logs, etc) even
        # if the user is not the owner of the cluster.
        ux_utils.console_newline()
        logger.warning(
            f'Failed to refresh the status for cluster {cluster_name!r}. It is '
            f'not fatal, but {operation} might hang if the cluster is not up.\n'
            f'Detailed reason: {e}')
        if record is None:
            cluster_status, handle = None, None
        else:
            cluster_status, handle = record['status'], record['handle']

    bright = colorama.Style.BRIGHT
    reset = colorama.Style.RESET_ALL
    if handle is None:
        if previous_cluster_status is None:
            error_msg = f'Cluster {cluster_name!r} does not exist.'
        else:
            error_msg = (f'Cluster {cluster_name!r} not found on the cloud '
                         'provider.')
            assert record is not None, previous_cluster_status
            actions = []
            if record['handle'].launched_resources.use_spot:
                actions.append('preempted')
            if record['autostop'] > 0 and record['to_down']:
                actions.append('autodowned')
            actions.append('manually terminated in console')
            if len(actions) > 1:
                actions[-1] = 'or ' + actions[-1]
            actions_str = ', '.join(actions)
            message = f' It was likely {actions_str}.'
            if len(actions) > 1:
                message = message.replace('likely', 'either')
            error_msg += message

        with ux_utils.print_exception_no_traceback():
            raise exceptions.ClusterDoesNotExist(
                f'{colorama.Fore.YELLOW}{error_msg}{reset}')
    assert cluster_status is not None, 'handle is not None but status is None'
    backend = get_backend_from_handle(handle)
    if check_cloud_vm_ray_backend and not isinstance(
            backend, backends.CloudVmRayBackend):
        with ux_utils.print_exception_no_traceback():
            raise exceptions.NotSupportedError(
                f'{colorama.Fore.YELLOW}{operation.capitalize()}: skipped for '
                f'cluster {cluster_name!r}. It is only supported by backend: '
                f'{backends.CloudVmRayBackend.NAME}.'
                f'{reset}')
    if cluster_status != status_lib.ClusterStatus.UP:
        with ux_utils.print_exception_no_traceback():
            hint_for_init = ''
            if cluster_status == status_lib.ClusterStatus.INIT:
                hint_for_init = (
                    f'{reset} Wait for a launch to finish, or use this command '
                    f'to try to transition the cluster to UP: {bright}sky '
                    f'start {cluster_name}{reset}')
            raise exceptions.ClusterNotUpError(
                f'{colorama.Fore.YELLOW}{operation.capitalize()}: skipped for '
                f'cluster {cluster_name!r} (status: {cluster_status.value}). '
                'It is only allowed for '
                f'{status_lib.ClusterStatus.UP.value} clusters.'
                f'{hint_for_init}'
                f'{reset}',
                cluster_status=cluster_status,
                handle=handle)

    if handle.head_ip is None:
        with ux_utils.print_exception_no_traceback():
            raise exceptions.ClusterNotUpError(
                f'Cluster {cluster_name!r} has been stopped or not properly '
                'set up. Please re-launch it with `sky start`.',
                cluster_status=cluster_status,
                handle=handle)
    return handle


# TODO(tian): Refactor to controller_utils. Current blocker: circular import.
def is_controller_accessible(
    controller: controller_utils.Controllers,
    stopped_message: str,
    non_existent_message: Optional[str] = None,
    exit_if_not_accessible: bool = False,
) -> 'backends.CloudVmRayResourceHandle':
    """Check if the jobs/serve controller is up.

    The controller is accessible when it is in UP or INIT state, and the ssh
    connection is successful.

    It can be used to check if the controller is accessible (since the autostop
    is set for the controller) before the jobs/serve commands interact with the
    controller.

    ClusterNotUpError will be raised whenever the controller cannot be accessed.

    Args:
        type: Type of the controller.
        stopped_message: Message to print if the controller is STOPPED.
        non_existent_message: Message to show if the controller does not exist.
        exit_if_not_accessible: Whether to exit directly if the controller is not
          accessible. If False, the function will raise ClusterNotUpError.

    Returns:
        handle: The ResourceHandle of the controller.

    Raises:
        exceptions.ClusterOwnerIdentityMismatchError: if the current user is not
          the same as the user who created the cluster.
        exceptions.CloudUserIdentityError: if we fail to get the current user
          identity.
        exceptions.ClusterNotUpError: if the controller is not accessible, or
          failed to be connected.
    """
    if non_existent_message is None:
        non_existent_message = controller.value.default_hint_if_non_existent
    cluster_name = controller.value.cluster_name
    need_connection_check = False
    controller_status, handle = None, None
    try:
        # Set force_refresh_statuses=[INIT] to make sure the refresh happens
        # when the controller is INIT/UP (triggered in these statuses as the
        # autostop is always set for the controller). The controller can be in
        # following cases:
        # * (UP, autostop set): it will be refreshed without force_refresh set.
        # * (UP, no autostop): very rare (a user ctrl-c when the controller is
        #   launching), does not matter if refresh or not, since no autostop. We
        #   don't include UP in force_refresh_statuses to avoid overheads.
        # * (INIT, autostop set)
        # * (INIT, no autostop): very rare (_update_cluster_status_no_lock may
        #   reset local autostop config), but force_refresh will make sure
        #   status is refreshed.
        #
        # We avoids unnecessary costly refresh when the controller is already
        # STOPPED. This optimization is based on the assumption that the user
        # will not start the controller manually from the cloud console.
        #
        # The acquire_lock_timeout is set to 0 to avoid hanging the command when
        # multiple jobs.launch commands are running at the same time. Our later
        # code will check if the controller is accessible by directly checking
        # the ssh connection to the controller, if it fails to get accurate
        # status of the controller.
        controller_status, handle = refresh_cluster_status_handle(
            cluster_name,
            force_refresh_statuses=[status_lib.ClusterStatus.INIT],
            cluster_status_lock_timeout=0)
    except exceptions.ClusterStatusFetchingError as e:
        # We do not catch the exceptions related to the cluster owner identity
        # mismatch, please refer to the comment in
        # `backend_utils.check_cluster_available`.
        controller_name = controller.value.name.replace(' controller', '')
        logger.warning(
            'Failed to get the status of the controller. It is not '
            f'fatal, but {controller_name} commands/calls may hang or return '
            'stale information, when the controller is not up.\n'
            f'  Details: {common_utils.format_exception(e, use_bracket=True)}')
        record = global_user_state.get_cluster_from_name(cluster_name)
        if record is not None:
            controller_status, handle = record['status'], record['handle']
            # We check the connection even if the cluster has a cached status UP
            # to make sure the controller is actually accessible, as the cached
            # status might be stale.
            need_connection_check = True

    error_msg = None
    if controller_status == status_lib.ClusterStatus.STOPPED:
        error_msg = stopped_message
    elif controller_status is None or handle is None or handle.head_ip is None:
        # We check the controller is STOPPED before the check for handle.head_ip
        # None because when the controller is STOPPED, handle.head_ip can also
        # be None, but we only want to catch the case when the controller is
        # being provisioned at the first time and have no head_ip.
        error_msg = non_existent_message
    elif (controller_status == status_lib.ClusterStatus.INIT or
          need_connection_check):
        # Check ssh connection if (1) controller is in INIT state, or (2) we failed to fetch the
        # status, both of which can happen when controller's status lock is held by another `sky jobs launch` or
        # `sky serve up`. If we have controller's head_ip available and it is ssh-reachable,
        # we can allow access to the controller.
        ssh_credentials = ssh_credential_from_yaml(handle.cluster_yaml,
                                                   handle.docker_user,
                                                   handle.ssh_user)

        runner = command_runner.SSHCommandRunner(node=(handle.head_ip,
                                                       handle.head_ssh_port),
                                                 **ssh_credentials)
        if not runner.check_connection():
            error_msg = controller.value.connection_error_hint
    else:
        assert controller_status == status_lib.ClusterStatus.UP, handle

    if error_msg is not None:
        if exit_if_not_accessible:
            sky_logging.print(error_msg)
            sys.exit(1)
        with ux_utils.print_exception_no_traceback():
            raise exceptions.ClusterNotUpError(error_msg,
                                               cluster_status=controller_status,
                                               handle=handle)
    assert handle is not None and handle.head_ip is not None, (
        handle, controller_status)
    return handle


class CloudFilter(enum.Enum):
    # Filter for all types of clouds.
    ALL = 'all'
    # Filter for Sky's main clouds (aws, gcp, azure, docker).
    CLOUDS_AND_DOCKER = 'clouds-and-docker'
    # Filter for only local clouds.
    LOCAL = 'local'


def _get_glob_clusters(clusters: List[str], silent: bool = False) -> List[str]:
    """Returns a list of clusters that match the glob pattern."""
    glob_clusters = []
    for cluster in clusters:
        glob_cluster = global_user_state.get_glob_cluster_names(cluster)
        if len(glob_cluster) == 0 and not silent:
            logger.info(f'Cluster {cluster} not found.')
        glob_clusters.extend(glob_cluster)
    return list(set(glob_clusters))


def get_clusters(
    refresh: common.StatusRefreshMode,
    cluster_names: Optional[Union[str, List[str]]] = None,
    all_users: bool = True,
) -> List[Dict[str, Any]]:
    """Returns a list of cached or optionally refreshed cluster records.

    Combs through the database (in ~/.sky/state.db) to get a list of records
    corresponding to launched clusters (filtered by `cluster_names` if it is
    specified). The refresh flag can be used to force a refresh of the status
    of the clusters.

    Args:
        include_controller: Whether to include controllers, e.g. jobs controller
            or sky serve controller.
        refresh: Whether to refresh the status of the clusters. (Refreshing will
            set the status to STOPPED if the cluster cannot be pinged.)
        cloud_filter: Sets which clouds to filer through from the global user
            state. Supports three values, 'all' for all clouds, 'public' for
            public clouds only, and 'local' for only local clouds.
        cluster_names: If provided, only return records for the given cluster
            names.

    Returns:
        A list of cluster records. If the cluster does not exist or has been
        terminated, the record will be omitted from the returned list.
    """
    records = global_user_state.get_clusters()
    if not all_users:
        current_user_hash = common_utils.get_user_hash()
        records = [
            record for record in records
            if record['user_hash'] == current_user_hash
        ]

    yellow = colorama.Fore.YELLOW
    bright = colorama.Style.BRIGHT
    reset = colorama.Style.RESET_ALL

    def _update_record_with_credentials_and_resources_str(
            record: Optional[Dict[str, Any]]) -> None:
        """Add the credentials to the record.

        This is useful for the client side to setup the ssh config of the
        cluster.
        """
        if record is None:
            return
        handle = record['handle']
        if handle is None:
            return
        record['resources_str'] = resources_utils.get_readable_resources_repr(
            handle)
        credentials = ssh_credential_from_yaml(handle.cluster_yaml,
                                               handle.docker_user,
                                               handle.ssh_user)

        if not credentials:
            return
        ssh_private_key_path = credentials.get('ssh_private_key', None)
        if ssh_private_key_path is not None:
            with open(os.path.expanduser(ssh_private_key_path),
                      'r',
                      encoding='utf-8') as f:
                credentials['ssh_private_key_content'] = f.read()
        else:
            private_key_path, _ = auth.get_or_generate_keys()
            with open(os.path.expanduser(private_key_path),
                      'r',
                      encoding='utf-8') as f:
                credentials['ssh_private_key_content'] = f.read()
        record['credentials'] = credentials

    if cluster_names is not None:
        if isinstance(cluster_names, str):
            cluster_names = [cluster_names]
        cluster_names = _get_glob_clusters(cluster_names, silent=True)
        new_records = []
        not_exist_cluster_names = []
        for cluster_name in cluster_names:
            for record in records:
                if record['name'] == cluster_name:
                    new_records.append(record)
                    break
            else:
                not_exist_cluster_names.append(cluster_name)
        if not_exist_cluster_names:
            clusters_str = ', '.join(not_exist_cluster_names)
            logger.info(f'Cluster(s) not found: {bright}{clusters_str}{reset}.')
        records = new_records

    # Add auth_config to the records
    for record in records:
        _update_record_with_credentials_and_resources_str(record)

    if refresh == common.StatusRefreshMode.NONE:
        return records

    plural = 's' if len(records) > 1 else ''
    progress = rich_progress.Progress(transient=True,
                                      redirect_stdout=False,
                                      redirect_stderr=False)
    task = progress.add_task(ux_utils.spinner_message(
        f'Refreshing status for {len(records)} cluster{plural}'),
                             total=len(records))

    if refresh == common.StatusRefreshMode.FORCE:
        force_refresh_statuses = set(status_lib.ClusterStatus)
    else:
        force_refresh_statuses = None

    def _refresh_cluster(cluster_name):
        try:
            record = refresh_cluster_record(
                cluster_name,
                force_refresh_statuses=force_refresh_statuses,
                acquire_per_cluster_status_lock=True)
            _update_record_with_credentials_and_resources_str(record)
        except (exceptions.ClusterStatusFetchingError,
                exceptions.CloudUserIdentityError,
                exceptions.ClusterOwnerIdentityMismatchError) as e:
            # Do not fail the entire refresh process. The caller will
            # handle the 'UNKNOWN' status, and collect the errors into
            # a table.
            record = {'status': 'UNKNOWN', 'error': e}
        progress.update(task, advance=1)
        return record

    cluster_names = [record['name'] for record in records]
    updated_records = []
    if len(cluster_names) > 0:
        with progress:
            updated_records = subprocess_utils.run_in_parallel(
                _refresh_cluster, cluster_names)

    # Show information for removed clusters.
    kept_records = []
    autodown_clusters, remaining_clusters, failed_clusters = [], [], []
    for i, record in enumerate(records):
        if updated_records[i] is None:
            if record['to_down']:
                autodown_clusters.append(cluster_names[i])
            else:
                remaining_clusters.append(cluster_names[i])
        elif updated_records[i]['status'] == 'UNKNOWN':
            failed_clusters.append(
                (cluster_names[i], updated_records[i]['error']))
            # Keep the original record if the status is unknown,
            # so that the user can still see the cluster.
            kept_records.append(record)
        else:
            kept_records.append(updated_records[i])

    if autodown_clusters:
        plural = 's' if len(autodown_clusters) > 1 else ''
        cluster_str = ', '.join(autodown_clusters)
        logger.info(f'Autodowned cluster{plural}: '
                    f'{bright}{cluster_str}{reset}')
    if remaining_clusters:
        plural = 's' if len(remaining_clusters) > 1 else ''
        cluster_str = ', '.join(name for name in remaining_clusters)
        logger.warning(f'{yellow}Cluster{plural} terminated on '
                       f'the cloud: {reset}{bright}{cluster_str}{reset}')

    if failed_clusters:
        plural = 's' if len(failed_clusters) > 1 else ''
        logger.warning(f'{yellow}Failed to refresh status for '
                       f'{len(failed_clusters)} cluster{plural}:{reset}')
        for cluster_name, e in failed_clusters:
            logger.warning(f'  {bright}{cluster_name}{reset}: {e}')

    return kept_records


@typing.overload
def get_backend_from_handle(
    handle: 'cloud_vm_ray_backend.CloudVmRayResourceHandle'
) -> 'cloud_vm_ray_backend.CloudVmRayBackend':
    ...


@typing.overload
def get_backend_from_handle(
    handle: 'local_docker_backend.LocalDockerResourceHandle'
) -> 'local_docker_backend.LocalDockerBackend':
    ...


@typing.overload
def get_backend_from_handle(
        handle: backends.ResourceHandle) -> backends.Backend:
    ...


def get_backend_from_handle(
        handle: backends.ResourceHandle) -> backends.Backend:
    """Gets a Backend object corresponding to a handle.

    Inspects handle type to infer the backend used for the resource.
    """
    backend: backends.Backend
    if isinstance(handle, backends.CloudVmRayResourceHandle):
        backend = backends.CloudVmRayBackend()
    elif isinstance(handle, backends.LocalDockerResourceHandle):
        backend = backends.LocalDockerBackend()
    else:
        raise NotImplementedError(
            f'Handle type {type(handle)} is not supported yet.')
    return backend


def get_task_demands_dict(task: 'task_lib.Task') -> Dict[str, float]:
    """Returns the resources dict of the task.

    Returns:
        A dict of the resources of the task. The keys are the resource names
        and the values are the number of the resources. It always contains
        the CPU resource (to control the maximum number of tasks), and
        optionally accelerator demands.
    """
    # TODO: Custom CPU and other memory resources are not supported yet.
    # For sky jobs/serve controller task, we set the CPU resource to a smaller
    # value to support a larger number of managed jobs and services.
    resources_dict = {
        'CPU': (constants.CONTROLLER_PROCESS_CPU_DEMAND
                if task.is_controller_task() else DEFAULT_TASK_CPU_DEMAND)
    }
    if task.best_resources is not None:
        resources = task.best_resources
    else:
        # Task may (e.g., sky launch) or may not (e.g., sky exec) have undergone
        # sky.optimize(), so best_resources may be None.
        assert len(task.resources) == 1, task.resources
        resources = list(task.resources)[0]
    if resources is not None and resources.accelerators is not None:
        resources_dict.update(resources.accelerators)
    return resources_dict


def get_task_resources_str(task: 'task_lib.Task',
                           is_managed_job: bool = False) -> str:
    """Returns the resources string of the task.

    The resources string is only used as a display purpose, so we only show
    the accelerator demands (if any). Otherwise, the CPU demand is shown.
    """
    spot_str = ''
    is_controller_task = task.is_controller_task()
    task_cpu_demand = (str(constants.CONTROLLER_PROCESS_CPU_DEMAND)
                       if is_controller_task else str(DEFAULT_TASK_CPU_DEMAND))
    if is_controller_task:
        resources_str = f'CPU:{task_cpu_demand}'
    elif task.best_resources is not None:
        accelerator_dict = task.best_resources.accelerators
        if is_managed_job:
            if task.best_resources.use_spot:
                spot_str = '[Spot]'
            task_cpu_demand = task.best_resources.cpus
        if accelerator_dict is None:
            resources_str = f'CPU:{task_cpu_demand}'
        else:
            resources_str = ', '.join(
                f'{k}:{v}' for k, v in accelerator_dict.items())
    else:
        resource_accelerators = []
        min_cpus = float('inf')
        spot_type: Set[str] = set()
        for resource in task.resources:
            task_cpu_demand = '1+'
            if resource.cpus is not None:
                task_cpu_demand = resource.cpus
            min_cpus = min(min_cpus, float(task_cpu_demand.strip('+ ')))
            if resource.use_spot:
                spot_type.add('Spot')
            else:
                spot_type.add('On-demand')

            if resource.accelerators is None:
                continue
            for k, v in resource.accelerators.items():
                resource_accelerators.append(f'{k}:{v}')

        if is_managed_job:
            if len(task.resources) > 1:
                task_cpu_demand = f'{min_cpus}+'
            if 'Spot' in spot_type:
                spot_str = '|'.join(sorted(spot_type))
                spot_str = f'[{spot_str}]'
        if resource_accelerators:
            resources_str = ', '.join(set(resource_accelerators))
        else:
            resources_str = f'CPU:{task_cpu_demand}'
    resources_str = f'{task.num_nodes}x[{resources_str}]{spot_str}'
    return resources_str


# Handle ctrl-c
def interrupt_handler(signum, frame):
    del signum, frame
    subprocess_utils.kill_children_processes()
    # Avoid using logger here, as it will print the stack trace for broken
    # pipe, when the output is piped to another program.
    print(f'{colorama.Style.DIM}Tip: The job will keep '
          f'running after Ctrl-C.{colorama.Style.RESET_ALL}')
    with ux_utils.print_exception_no_traceback():
        raise KeyboardInterrupt(exceptions.KEYBOARD_INTERRUPT_CODE)


# Handle ctrl-z
def stop_handler(signum, frame):
    del signum, frame
    subprocess_utils.kill_children_processes()
    # Avoid using logger here, as it will print the stack trace for broken
    # pipe, when the output is piped to another program.
    print(f'{colorama.Style.DIM}Tip: The job will keep '
          f'running after Ctrl-Z.{colorama.Style.RESET_ALL}')
    with ux_utils.print_exception_no_traceback():
        raise KeyboardInterrupt(exceptions.SIGTSTP_CODE)


def check_rsync_installed() -> None:
    """Checks if rsync is installed.

    Raises:
        RuntimeError: if rsync is not installed in the machine.
    """
    try:
        subprocess.run('rsync --version',
                       shell=True,
                       check=True,
                       stdout=subprocess.PIPE,
                       stderr=subprocess.PIPE)
    except subprocess.CalledProcessError:
        with ux_utils.print_exception_no_traceback():
            raise RuntimeError(
                '`rsync` is required for provisioning and'
                ' it is not installed. For Debian/Ubuntu system, '
                'install it with:\n'
                '  $ sudo apt install rsync') from None


def check_stale_runtime_on_remote(returncode: int, stderr: str,
                                  cluster_name: str) -> None:
    """Raises RuntimeError if remote SkyPilot runtime needs to be updated.

    We detect this by parsing certain backward-incompatible error messages from
    `stderr`. Typically due to the local client version just got updated, and
    the remote runtime is an older version.
    """
    pattern = re.compile(r'AttributeError: module \'sky\.(.*)\' has no '
                         r'attribute \'(.*)\'')
    if returncode != 0:
        # TODO(zhwu): Backward compatibility for old SkyPilot runtime version on
        # the remote cluster. Remove this after 0.10.0 is released.
        attribute_error = re.findall(pattern, stderr)
        if attribute_error or 'SkyPilot runtime is too old' in stderr:
            with ux_utils.print_exception_no_traceback():
                raise RuntimeError(
                    f'{colorama.Fore.RED}SkyPilot runtime needs to be updated '
                    f'on the remote cluster: {cluster_name}. To update, run '
                    '(existing jobs will not be interrupted): '
                    f'{colorama.Style.BRIGHT}sky start -f -y '
                    f'{cluster_name}{colorama.Style.RESET_ALL}'
                    f'\n--- Details ---\n{stderr.strip()}\n') from None


def get_endpoints(cluster: str,
                  port: Optional[Union[int, str]] = None,
                  skip_status_check: bool = False,
                  protocol: str = 'http') -> Dict[int, str]:
    """Gets the endpoint for a given cluster and port number (endpoint).

    Args:
        cluster: The name of the cluster.
        port: The port number to get the endpoint for. If None, endpoints
            for all ports are returned.
        skip_status_check: Whether to skip the status check for the cluster.
            This is useful when the cluster is known to be in a INIT state
            and the caller wants to query the endpoints. Used by serve
            controller to query endpoints during cluster launch when multiple
            services may be getting launched in parallel (and as a result,
            the controller may be in INIT status due to a concurrent launch).

    Returns: A dictionary of port numbers to endpoints. If endpoint is None,
        the dictionary will contain all ports:endpoints exposed on the cluster.
        If the endpoint is not exposed yet (e.g., during cluster launch or
        waiting for cloud provider to expose the endpoint), an empty dictionary
        is returned.

    Raises:
        ValueError: if the port is invalid or the cloud provider does not
            support querying endpoints.
        exceptions.ClusterNotUpError: if the cluster is not in UP status.
    """
    # Cast endpoint to int if it is not None
    if port is not None:
        try:
            port = int(port)
        except ValueError:
            with ux_utils.print_exception_no_traceback():
                raise ValueError(f'Invalid endpoint {port!r}.') from None
    cluster_records = get_clusters(refresh=common.StatusRefreshMode.NONE,
                                   cluster_names=[cluster])
    if not cluster_records:
        with ux_utils.print_exception_no_traceback():
            raise exceptions.ClusterNotUpError(
                f'Cluster {cluster!r} not found.', cluster_status=None)
    assert len(cluster_records) == 1, cluster_records
    cluster_record = cluster_records[0]
    if (not skip_status_check and
            cluster_record['status'] != status_lib.ClusterStatus.UP):
        with ux_utils.print_exception_no_traceback():
            raise exceptions.ClusterNotUpError(
                f'Cluster {cluster_record["name"]!r} '
                'is not in UP status.',
                cluster_status=cluster_record['status'],
                handle=cluster_record['handle'])
    handle = cluster_record['handle']
    if not isinstance(handle, backends.CloudVmRayResourceHandle):
        with ux_utils.print_exception_no_traceback():
            raise ValueError('Querying IP address is not supported '
                             f'for cluster {cluster!r} with backend '
                             f'{get_backend_from_handle(handle).NAME}.')

    launched_resources = handle.launched_resources
    cloud = launched_resources.cloud
    assert isinstance(cloud, clouds.Cloud)
    assert launched_resources.ports is not None
    try:
        cloud.check_features_are_supported(
            launched_resources, {clouds.CloudImplementationFeatures.OPEN_PORTS})
    except exceptions.NotSupportedError:
        with ux_utils.print_exception_no_traceback():
            raise ValueError('Querying endpoints is not supported '
                             f'for {cluster!r} on {cloud}.') from None

    config = common_utils.read_yaml(handle.cluster_yaml)
    port_details = provision_lib.query_ports(repr(cloud),
                                             handle.cluster_name_on_cloud,
                                             launched_resources.ports,
                                             head_ip=handle.head_ip,
                                             provider_config=config['provider'])

    def filter_endpoints_by_protocol(
            port_details: Dict[int, List['common.Endpoint']]) -> Dict[int, str]:
        if protocol == 'https':
            port_details = {
                port: [
                    endpoint for endpoint in endpoints
                    if isinstance(endpoint, common.HTTPSEndpoint)
                ] for port, endpoints in port_details.items()
            }

        def add_prefix(endpoint: 'common.Endpoint') -> str:
            url = endpoint.url()
            if url.startswith(protocol):
                return url
            return f'{protocol}://{url}'

        return {
            port:
            add_prefix(endpoints[0])  # TODO(andyl): handle multiple endpoints
            for port, endpoints in port_details.items()
        }

    # Validation before returning the endpoints
    if port is not None:
        # If the requested endpoint was not to be exposed
        port_set = resources_utils.port_ranges_to_set(
            handle.launched_resources.ports)
        if port not in port_set:
            logger.warning(f'Port {port} is not exposed on '
                           f'cluster {cluster!r}.')
            return {}
        # If the user requested a specific port endpoint, check if it is exposed
        if port not in port_details:
            error_msg = (f'Port {port} not exposed yet. '
                         f'{_ENDPOINTS_RETRY_MESSAGE} ')
            if cloud.is_same_cloud(clouds.Kubernetes()):
                # Add Kubernetes specific debugging info
                error_msg += (kubernetes_utils.get_endpoint_debug_message())
            logger.warning(error_msg)
            return {}
        return filter_endpoints_by_protocol({port: port_details[port]})
    else:
        if not port_details:
            # If cluster had no ports to be exposed
            if handle.launched_resources.ports is None:
                logger.warning(f'Cluster {cluster!r} does not have any '
                               'ports to be exposed.')
                return {}
            # Else ports have not been exposed even though they exist.
            # In this case, ask the user to retry.
            else:
                error_msg = (f'No endpoints exposed yet. '
                             f'{_ENDPOINTS_RETRY_MESSAGE} ')
                if cloud.is_same_cloud(clouds.Kubernetes()):
                    # Add Kubernetes specific debugging info
                    error_msg += kubernetes_utils.get_endpoint_debug_message()
                logger.warning(error_msg)
                return {}
        return filter_endpoints_by_protocol(port_details)<|MERGE_RESOLUTION|>--- conflicted
+++ resolved
@@ -36,12 +36,7 @@
 from sky import provision as provision_lib
 from sky import sky_logging
 from sky import skypilot_config
-<<<<<<< HEAD
-from sky import status_lib
-from sky.clouds import cloud_registry
 from sky.provision import common
-=======
->>>>>>> 78a42b6e
 from sky.provision import instance_setup
 from sky.provision.kubernetes import utils as kubernetes_utils
 from sky.skylet import constants
