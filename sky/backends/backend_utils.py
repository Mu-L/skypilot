"""Util constants/functions for the backends."""
from datetime import datetime
import difflib
import enum
import getpass
import json
import os
import pathlib
import re
import subprocess
import tempfile
import textwrap
import time
import typing
from typing import Any, Dict, List, Optional, Sequence, Set, Tuple, Union
from typing_extensions import Literal
import uuid

import colorama
import filelock
import jinja2
import jsonschema
from packaging import version
import requests
from requests import adapters
from requests.packages.urllib3.util import retry as retry_lib
import rich.progress as rich_progress
import yaml

import sky
from sky import authentication as auth
from sky import backends
from sky import check as sky_check
from sky import clouds
from sky import exceptions
from sky import global_user_state
from sky import skypilot_config
from sky import sky_logging
from sky import spot as spot_lib
from sky.backends import onprem_utils
from sky.skylet import constants
from sky.skylet import log_lib
from sky.skylet.providers.lambda_cloud import lambda_utils
from sky.utils import common_utils
from sky.utils import command_runner
from sky.utils import env_options
from sky.utils import log_utils
from sky.utils import subprocess_utils
from sky.utils import timeline
from sky.utils import tpu_utils
from sky.utils import ux_utils
from sky.utils import validator
from sky.usage import usage_lib

if typing.TYPE_CHECKING:
    from sky import resources
    from sky import task as task_lib
    from sky.backends import cloud_vm_ray_backend
    from sky.backends import local_docker_backend

logger = sky_logging.init_logger(__name__)

# NOTE: keep in sync with the cluster template 'file_mounts'.
SKY_REMOTE_APP_DIR = '~/.sky/sky_app'
SKY_RAY_YAML_REMOTE_PATH = '~/.sky/sky_ray.yml'
IP_ADDR_REGEX = r'\d{1,3}\.\d{1,3}\.\d{1,3}\.\d{1,3}'
SKY_REMOTE_PATH = '~/.sky/wheels'
SKY_USER_FILE_PATH = '~/.sky/generated'

BOLD = '\033[1m'
RESET_BOLD = '\033[0m'

# Do not use /tmp because it gets cleared on VM restart.
_SKY_REMOTE_FILE_MOUNTS_DIR = '~/.sky/file_mounts/'

_LAUNCHED_HEAD_PATTERN = re.compile(r'(\d+) ray[._]head[._]default')
_LAUNCHED_LOCAL_WORKER_PATTERN = re.compile(r'(\d+) node_')
_LAUNCHED_WORKER_PATTERN = re.compile(r'(\d+) ray[._]worker[._]default')
# Intentionally not using prefix 'rf' for the string format because yapf have a
# bug with python=3.6.
# 10.133.0.5: ray.worker.default,
_LAUNCHING_IP_PATTERN = re.compile(
    r'({}): ray[._]worker[._]default'.format(IP_ADDR_REGEX))
WAIT_HEAD_NODE_IP_MAX_ATTEMPTS = 3

# We use fixed IP address to avoid DNS lookup blocking the check, for machine
# with no internet connection.
# Refer to: https://stackoverflow.com/questions/3764291/how-can-i-see-if-theres-an-available-and-active-network-connection-in-python # pylint: disable=line-too-long
_TEST_IP = 'https://8.8.8.8'

# Allow each CPU thread take 2 tasks.
# Note: This value cannot be too small, otherwise OOM issue may occur.
DEFAULT_TASK_CPU_DEMAND = 0.5

# Mapping from reserved cluster names to the corresponding group name (logging
# purpose).
# NOTE: each group can only have one reserved cluster name for now.
SKY_RESERVED_CLUSTER_NAMES: Dict[str, str] = {
    spot_lib.SPOT_CONTROLLER_NAME: 'Managed spot controller'
}

# Filelocks for the cluster status change.
CLUSTER_STATUS_LOCK_PATH = os.path.expanduser('~/.sky/.{}.lock')
CLUSTER_STATUS_LOCK_TIMEOUT_SECONDS = 20

# Remote dir that holds our runtime files.
_REMOTE_RUNTIME_FILES_DIR = '~/.sky/.runtime_files'

# Include the fields that will be used for generating tags that distinguishes
# the cluster in ray, to avoid the stopped cluster being discarded due to
# updates in the yaml template.
# Some notes on the fields:
# - 'provider' fields will be used for bootstrapping and insert more new items
#   in 'node_config'.
# - keeping the auth is not enough becuase the content of the key file will be
#   used for calculating the hash.
# TODO(zhwu): Keep in sync with the fields used in https://github.com/ray-project/ray/blob/e4ce38d001dbbe09cd21c497fedd03d692b2be3e/python/ray/autoscaler/_private/commands.py#L687-L701
_RAY_YAML_KEYS_TO_RESTORE_FOR_BACK_COMPATIBILITY = {
    'cluster_name', 'provider', 'auth', 'node_config'
}
# For these keys, don't use the old yaml's version and instead use the new yaml's.
#  - zone: The zone field of the old yaml may be '1a,1b,1c' (AWS) while the actual
#    zone of the launched cluster is '1a'. If we restore, then on capacity errors
#    it's possible to failover to 1b, which leaves a leaked instance in 1a. Here,
#    we use the new yaml's zone field, which is guaranteed to be the existing zone
#    '1a'.
_RAY_YAML_KEYS_TO_RESTORE_EXCEPTIONS = [
    ('provider', 'availability_zone'),
]


def is_ip(s: str) -> bool:
    """Returns whether this string matches IP_ADDR_REGEX."""
    return len(re.findall(IP_ADDR_REGEX, s)) == 1


def _get_yaml_path_from_cluster_name(cluster_name: str,
                                     prefix: str = SKY_USER_FILE_PATH) -> str:
    output_path = pathlib.Path(
        prefix).expanduser().resolve() / f'{cluster_name}.yml'
    os.makedirs(output_path.parents[0], exist_ok=True)
    return str(output_path)


def fill_template(template_name: str,
                  variables: Dict,
                  output_path: Optional[str] = None,
                  output_prefix: str = SKY_USER_FILE_PATH) -> str:
    """Create a file from a Jinja template and return the filename."""
    assert template_name.endswith('.j2'), template_name
    template_path = os.path.join(sky.__root_dir__, 'templates', template_name)
    if not os.path.exists(template_path):
        raise FileNotFoundError(f'Template "{template_name}" does not exist.')
    with open(template_path) as fin:
        template = fin.read()
    if output_path is None:
        cluster_name = variables.get('cluster_name')
        assert isinstance(cluster_name, str), cluster_name
        output_path = _get_yaml_path_from_cluster_name(cluster_name,
                                                       output_prefix)
    output_path = os.path.abspath(output_path)

    # Write out yaml config.
    j2_template = jinja2.Template(template)
    content = j2_template.render(**variables)
    with open(output_path, 'w') as fout:
        fout.write(content)
    return output_path


def _optimize_file_mounts(yaml_path: str) -> None:
    """Optimize file mounts in the given ray yaml file.

    Runtime files handling:
    List of runtime files to be uploaded to cluster:
      - yaml config (for autostopping)
      - wheel
      - credentials
    Format is {dst: src}.
    """
    yaml_config = common_utils.read_yaml(yaml_path)

    file_mounts = yaml_config.get('file_mounts', {})
    # Remove the file mounts added by the newline.
    if '' in file_mounts:
        assert file_mounts[''] == '', file_mounts['']
        file_mounts.pop('')

    # Putting these in file_mounts hurts provisioning speed, as each file
    # opens/closes an SSH connection.  Instead, we:
    #  - cp locally them into a directory
    #  - upload that directory as a file mount (1 connection)
    #  - use a remote command to move all runtime files to their right places.

    # Local tmp dir holding runtime files.
    local_runtime_files_dir = tempfile.mkdtemp()
    new_file_mounts = {_REMOTE_RUNTIME_FILES_DIR: local_runtime_files_dir}

    # (For remote) Build a command that copies runtime files to their right
    # destinations.
    # NOTE: we copy rather than move, because when launching >1 node, head node
    # is fully set up first, and if moving then head node's files would already
    # move out of _REMOTE_RUNTIME_FILES_DIR, which would cause setting up
    # workers (from the head's files) to fail.  An alternative is softlink
    # (then we need to make sure the usage of runtime files follow links).
    commands = []
    basenames = set()
    for dst, src in file_mounts.items():
        src_basename = os.path.basename(src)
        dst_basename = os.path.basename(dst)
        dst_parent_dir = os.path.dirname(dst)

        # Validate by asserts here as these files are added by our backend.
        # Our runtime files (wheel, yaml, credentials) do not have backslashes.
        assert not src.endswith('/'), src
        assert not dst.endswith('/'), dst
        assert src_basename not in basenames, (
            f'Duplicated src basename: {src_basename}; mounts: {file_mounts}')
        basenames.add(src_basename)
        # Our runtime files (wheel, yaml, credentials) are not relative paths.
        assert dst_parent_dir, f'Found relative destination path: {dst}'

        mkdir_parent = f'mkdir -p {dst_parent_dir}'
        if os.path.isdir(os.path.expanduser(src)):
            # Special case for directories. If the dst already exists as a
            # folder, directly copy the folder will create a subfolder under
            # the dst.
            mkdir_parent = f'mkdir -p {dst}'
            src_basename = f'{src_basename}/*'
        mv = (f'cp -r {_REMOTE_RUNTIME_FILES_DIR}/{src_basename} '
              f'{dst_parent_dir}/{dst_basename}')
        fragment = f'({mkdir_parent} && {mv})'
        commands.append(fragment)
    postprocess_runtime_files_command = ' && '.join(commands)

    setup_commands = yaml_config.get('setup_commands', [])
    if setup_commands:
        setup_commands[
            0] = f'{postprocess_runtime_files_command}; {setup_commands[0]}'
    else:
        setup_commands = [postprocess_runtime_files_command]

    yaml_config['file_mounts'] = new_file_mounts
    yaml_config['setup_commands'] = setup_commands

    # (For local) Move all runtime files, including the just-written yaml, to
    # local_runtime_files_dir/.
    all_local_sources = ''
    for local_src in file_mounts.values():
        full_local_src = str(pathlib.Path(local_src).expanduser())
        # Add quotes for paths containing spaces.
        all_local_sources += f'{full_local_src!r} '
    # Takes 10-20 ms on laptop incl. 3 clouds' credentials.
    subprocess.run(f'cp -r {all_local_sources} {local_runtime_files_dir}/',
                   shell=True,
                   check=True)

    common_utils.dump_yaml(yaml_path, yaml_config)


def path_size_megabytes(path: str) -> int:
    """Returns the size of 'path' (directory or file) in megabytes."""
    resolved_path = pathlib.Path(path).expanduser().resolve()
    git_exclude_filter = ''
    if (resolved_path / command_runner.GIT_EXCLUDE).exists():
        # Ensure file exists; otherwise, rsync will error out.
        git_exclude_filter = command_runner.RSYNC_EXCLUDE_OPTION.format(
            str(resolved_path / command_runner.GIT_EXCLUDE))
    rsync_output = str(
        subprocess.check_output(
            f'rsync {command_runner.RSYNC_DISPLAY_OPTION} '
            f'{command_runner.RSYNC_FILTER_OPTION} '
            f'{git_exclude_filter} --dry-run {path!r}',
            shell=True).splitlines()[-1])
    total_bytes = rsync_output.split(' ')[3].replace(',', '')
    return int(total_bytes) // 10**6


class FileMountHelper(object):
    """Helper for handling file mounts."""

    @classmethod
    def wrap_file_mount(cls, path: str) -> str:
        """Prepends ~/<opaque dir>/ to a path to work around permission issues.

        Examples:
        /root/hello.txt -> ~/<opaque dir>/root/hello.txt
        local.txt -> ~/<opaque dir>/local.txt

        After the path is synced, we can later create a symlink to this wrapped
        path from the original path, e.g., in the initialization_commands of the
        ray autoscaler YAML.
        """
        return os.path.join(_SKY_REMOTE_FILE_MOUNTS_DIR, path.lstrip('/'))

    @classmethod
    def make_safe_symlink_command(cls, *, source: str, target: str) -> str:
        """Returns a command that safely symlinks 'source' to 'target'.

        All intermediate directories of 'source' will be owned by $USER,
        excluding the root directory (/).

        'source' must be an absolute path; both 'source' and 'target' must not
        end with a slash (/).

        This function is needed because a simple 'ln -s target source' may
        fail: 'source' can have multiple levels (/a/b/c), its parent dirs may
        or may not exist, can end with a slash, or may need sudo access, etc.

        Cases of <target: local> file mounts and their behaviors:

            /existing_dir: ~/local/dir
              - error out saying this cannot be done as LHS already exists
            /existing_file: ~/local/file
              - error out saying this cannot be done as LHS already exists
            /existing_symlink: ~/local/file
              - overwrite the existing symlink; this is important because `sky
                launch` can be run multiple times
            Paths that start with ~/ and /tmp/ do not have the above
            restrictions; they are delegated to rsync behaviors.
        """
        assert os.path.isabs(source), source
        assert not source.endswith('/') and not target.endswith('/'), (source,
                                                                       target)
        # Below, use sudo in case the symlink needs sudo access to create.
        # Prepare to create the symlink:
        #  1. make sure its dir(s) exist & are owned by $USER.
        dir_of_symlink = os.path.dirname(source)
        commands = [
            # mkdir, then loop over '/a/b/c' as /a, /a/b, /a/b/c.  For each,
            # chown $USER on it so user can use these intermediate dirs
            # (excluding /).
            f'sudo mkdir -p {dir_of_symlink}',
            # p: path so far
            ('(p=""; '
             f'for w in $(echo {dir_of_symlink} | tr "/" " "); do '
             'p=${p}/${w}; sudo chown $USER $p; done)')
        ]
        #  2. remove any existing symlink (ln -f may throw 'cannot
        #     overwrite directory', if the link exists and points to a
        #     directory).
        commands += [
            # Error out if source is an existing, non-symlink directory/file.
            f'((test -L {source} && sudo rm {source} &>/dev/null) || '
            f'(test ! -e {source} || '
            f'(echo "!!! Failed mounting because path exists ({source})"; '
            'exit 1)))',
        ]
        commands += [
            # Link.
            f'sudo ln -s {target} {source}',
            # chown.  -h to affect symlinks only.
            f'sudo chown -h $USER {source}',
        ]
        return ' && '.join(commands)


class SSHConfigHelper(object):
    """Helper for handling local SSH configuration."""

    ssh_conf_path = '~/.ssh/config'
    ssh_conf_lock_path = os.path.expanduser('~/.sky/ssh_config.lock')
    ssh_multinode_path = SKY_USER_FILE_PATH + '/ssh/{}'

    @classmethod
    def _get_generated_config(cls, autogen_comment: str, host_name: str,
                              ip: str, username: str, ssh_key_path: str,
                              proxy_command: Optional[str], port: int):
        if proxy_command is not None:
            proxy = f'ProxyCommand {proxy_command}'
        else:
            proxy = ''
        # StrictHostKeyChecking=no skips the host key check for the first
        # time. UserKnownHostsFile=/dev/null and GlobalKnownHostsFile/dev/null
        # prevent the host key from being added to the known_hosts file and
        # always return an empty file for known hosts, making the ssh think
        # this is a first-time connection, and thus skipping the host key
        # check.
        codegen = textwrap.dedent(f"""\
            {autogen_comment}
            Host {host_name}
              HostName {ip}
              User {username}
              IdentityFile {ssh_key_path}
              IdentitiesOnly yes
              ForwardAgent yes
              StrictHostKeyChecking no
              UserKnownHostsFile=/dev/null
              GlobalKnownHostsFile=/dev/null
              Port {port}
              {proxy}
            """.rstrip())
        codegen = codegen + '\n'
        return codegen

    @classmethod
    @timeline.FileLockEvent(ssh_conf_lock_path)
    def add_cluster(
        cls,
        cluster_name: str,
        ips: List[str],
        auth_config: Dict[str, str],
        ports: List[int]
    ):
        """Add authentication information for cluster to local SSH config file.

        If a host with `cluster_name` already exists and the configuration was
        not added by sky, then `ip` is used to identify the host instead in the
        file.

        If a host with `cluster_name` already exists and the configuration was
        added by sky (e.g. a spot instance), then the configuration is
        overwritten.

        Args:
            cluster_name: Cluster name (see `sky status`)
            ips: List of public IP addresses in the cluster. First IP is head
              node.
            auth_config: read_yaml(handle.cluster_yaml)['auth']
        """
        username = auth_config['ssh_user']
        key_path = os.path.expanduser(auth_config['ssh_private_key'])
        host_name = cluster_name
        sky_autogen_comment = ('# Added by sky (use `sky stop/down '
                               f'{cluster_name}` to remove)')
        overwrite = False
        overwrite_begin_idx = None
        ip = ips[0]

        config_path = os.path.expanduser(cls.ssh_conf_path)
        if os.path.exists(config_path):
            with open(config_path) as f:
                config = f.readlines()

            # If an existing config with `cluster_name` exists, raise a warning.
            for i, line in enumerate(config):
                if line.strip() == f'Host {cluster_name}':
                    prev_line = config[i - 1] if i - 1 >= 0 else ''
                    if prev_line.strip().startswith(sky_autogen_comment):
                        overwrite = True
                        overwrite_begin_idx = i - 1
                    else:
                        logger.warning(f'{cls.ssh_conf_path} contains '
                                       f'host named {cluster_name}.')
                        host_name = ip
                        logger.warning(f'Using {ip} to identify host instead.')

                if line.strip() == f'Host {ip}':
                    prev_line = config[i - 1] if i - 1 >= 0 else ''
                    if prev_line.strip().startswith(sky_autogen_comment):
                        overwrite = True
                        overwrite_begin_idx = i - 1
        else:
            config = ['\n']
            with open(config_path, 'w') as f:
                f.writelines(config)
            os.chmod(config_path, 0o644)

        proxy_command = auth_config.get('ssh_proxy_command', None)
        head_port = ports[0]
        codegen = cls._get_generated_config(sky_autogen_comment, host_name, ip,
                                            username, key_path, proxy_command,
                                            head_port)

        # Add (or overwrite) the new config.
        if overwrite:
            assert overwrite_begin_idx is not None
            updated_lines = codegen.splitlines(keepends=True) + ['\n']
            config[overwrite_begin_idx:overwrite_begin_idx +
                   len(updated_lines)] = updated_lines
            with open(config_path, 'w') as f:
                f.write(''.join(config).strip())
                f.write('\n' * 2)
        else:
            with open(config_path, 'a') as f:
                if len(config) > 0 and config[-1] != '\n':
                    f.write('\n')
                f.write(codegen)
                f.write('\n')

        with open(config_path, 'r+') as f:
            config = f.readlines()
            if config[-1] != '\n':
                f.write('\n')

        if len(ips) > 1:
            SSHConfigHelper._add_multinode_config(cluster_name, ips[1:],
                                                  auth_config)

    @classmethod
    def _add_multinode_config(
        cls,
        cluster_name: str,
        external_worker_ips: List[str],
        auth_config: Dict[str, str],
    ):
        # TODO(romilb): Make this work with multinode!
        username = auth_config['ssh_user']
        key_path = os.path.expanduser(auth_config['ssh_private_key'])
        host_name = cluster_name
        sky_autogen_comment = ('# Added by sky (use `sky stop/down '
                               f'{cluster_name}` to remove)')

        # Ensure stableness of the aliases worker-<i> by sorting based on
        # public IPs.
        external_worker_ips = list(sorted(external_worker_ips))

        overwrites = [False] * len(external_worker_ips)
        overwrite_begin_idxs: List[Optional[int]] = [None
                                                    ] * len(external_worker_ips)
        codegens: List[Optional[str]] = [None] * len(external_worker_ips)
        worker_names = []
        extra_path_name = cls.ssh_multinode_path.format(cluster_name)

        for idx in range(len(external_worker_ips)):
            worker_names.append(cluster_name + f'-worker{idx+1}')

        config_path = os.path.expanduser(cls.ssh_conf_path)
        with open(config_path) as f:
            config = f.readlines()

        extra_config_path = os.path.expanduser(extra_path_name)
        os.makedirs(os.path.dirname(extra_config_path), exist_ok=True)
        if not os.path.exists(extra_config_path):
            extra_config = ['\n']
            with open(extra_config_path, 'w') as f:
                f.writelines(extra_config)
        else:
            with open(extra_config_path) as f:
                extra_config = f.readlines()

        # Handle Include on top of Config file
        include_str = f'Include {extra_config_path}'
        for i, line in enumerate(config):
            config_str = line.strip()
            if config_str == include_str:
                break
            # Did not find Include string
            if 'Host' in config_str:
                with open(config_path, 'w') as f:
                    config.insert(0, '\n')
                    config.insert(0, include_str + '\n')
                    config.insert(0, sky_autogen_comment + '\n')
                    f.write(''.join(config).strip())
                    f.write('\n' * 2)
                break

        with open(config_path) as f:
            config = f.readlines()

        proxy_command = auth_config.get('ssh_proxy_command', None)

        # Check if ~/.ssh/config contains existing names
        host_lines = [f'Host {c_name}' for c_name in worker_names]
        for i, line in enumerate(config):
            if line.strip() in host_lines:
                idx = host_lines.index(line.strip())
                prev_line = config[i - 1] if i > 0 else ''
                logger.warning(f'{cls.ssh_conf_path} contains '
                               f'host named {worker_names[idx]}.')
                host_name = external_worker_ips[idx]
                logger.warning(f'Using {host_name} to identify host instead.')
                codegens[idx] = cls._get_generated_config(
                    sky_autogen_comment, host_name, external_worker_ips[idx],
                    username, key_path, proxy_command, port = 22)

        # All workers go to SKY_USER_FILE_PATH/ssh/{cluster_name}
        for i, line in enumerate(extra_config):
            if line.strip() in host_lines:
                idx = host_lines.index(line.strip())
                prev_line = extra_config[i - 1] if i > 0 else ''
                if prev_line.strip().startswith(sky_autogen_comment):
                    host_name = worker_names[idx]
                    overwrites[idx] = True
                    overwrite_begin_idxs[idx] = i - 1
                codegens[idx] = cls._get_generated_config(
                    sky_autogen_comment, host_name, external_worker_ips[idx],
                    username, key_path, proxy_command, port = 22)

        # This checks if all codegens have been created.
        for idx, ip in enumerate(external_worker_ips):
            if not codegens[idx]:
                codegens[idx] = cls._get_generated_config(
                    sky_autogen_comment, worker_names[idx], ip, username,
                    key_path, proxy_command, port = 22)

        for idx in range(len(external_worker_ips)):
            # Add (or overwrite) the new config.
            overwrite = overwrites[idx]
            overwrite_begin_idx = overwrite_begin_idxs[idx]
            codegen = codegens[idx]
            assert codegen is not None, (codegens, idx)
            if overwrite:
                assert overwrite_begin_idx is not None
                updated_lines = codegen.splitlines(keepends=True) + ['\n']
                extra_config[overwrite_begin_idx:overwrite_begin_idx +
                             len(updated_lines)] = updated_lines
                with open(extra_config_path, 'w') as f:
                    f.write(''.join(extra_config).strip())
                    f.write('\n' * 2)
            else:
                with open(extra_config_path, 'a') as f:
                    f.write(codegen)
                    f.write('\n')

        # Add trailing new line at the end of the file if it doesn't exit
        with open(extra_config_path, 'r+') as f:
            extra_config = f.readlines()
            if extra_config[-1] != '\n':
                f.write('\n')

    @classmethod
    @timeline.FileLockEvent(ssh_conf_lock_path)
    def remove_cluster(
        cls,
        cluster_name: str,
        ip: str,
        auth_config: Dict[str, str],
    ):
        """Remove authentication information for cluster from local SSH config.

        If no existing host matching the provided specification is found, then
        nothing is removed.

        Args:
            ip: Head node's IP address.
            auth_config: read_yaml(handle.cluster_yaml)['auth']
        """
        username = auth_config['ssh_user']
        config_path = os.path.expanduser(cls.ssh_conf_path)
        if not os.path.exists(config_path):
            return

        with open(config_path) as f:
            config = f.readlines()

        start_line_idx = None
        # Scan the config for the cluster name.
        for i, line in enumerate(config):
            next_line = config[i + 1] if i + 1 < len(config) else ''
            if (line.strip() == f'HostName {ip}' and
                    next_line.strip() == f'User {username}'):
                start_line_idx = i - 1
                break

        if start_line_idx is None:  # No config to remove.
            return

        # Scan for end of previous config.
        cursor = start_line_idx
        while cursor > 0 and len(config[cursor].strip()) > 0:
            cursor -= 1
        prev_end_line_idx = cursor

        # Scan for end of the cluster config.
        end_line_idx = None
        cursor = start_line_idx + 1
        start_line_idx -= 1  # remove auto-generated comment
        while cursor < len(config):
            if config[cursor].strip().startswith(
                    '# ') or config[cursor].strip().startswith('Host '):
                end_line_idx = cursor
                break
            cursor += 1

        # Remove sky-generated config and update the file.
        config[prev_end_line_idx:end_line_idx] = [
            '\n'
        ] if end_line_idx is not None else []
        with open(config_path, 'w') as f:
            f.write(''.join(config).strip())
            f.write('\n' * 2)

        SSHConfigHelper._remove_multinode_config(cluster_name)

    @classmethod
    def _remove_multinode_config(
        cls,
        cluster_name: str,
    ):
        config_path = os.path.expanduser(cls.ssh_conf_path)
        if not os.path.exists(config_path):
            return

        extra_path_name = cls.ssh_multinode_path.format(cluster_name)
        extra_config_path = os.path.expanduser(extra_path_name)
        common_utils.remove_file_if_exists(extra_config_path)

        # Delete include statement
        sky_autogen_comment = ('# Added by sky (use `sky stop/down '
                               f'{cluster_name}` to remove)')
        with open(config_path) as f:
            config = f.readlines()

        for i, line in enumerate(config):
            config_str = line.strip()
            if f'Include {extra_config_path}' in config_str:
                with open(config_path, 'w') as f:
                    if i < len(config) - 1 and config[i + 1] == '\n':
                        del config[i + 1]
                    # Delete Include string
                    del config[i]
                    # Delete Sky Autogen Comment
                    if i > 0 and sky_autogen_comment in config[i - 1].strip():
                        del config[i - 1]
                    f.write(''.join(config))
                break
            if 'Host' in config_str:
                break


def _replace_yaml_dicts(
        new_yaml: str, old_yaml: str, restore_key_names: Set[str],
        restore_key_names_exceptions: Sequence[Sequence[str]]) -> str:
    """Replaces 'new' with 'old' for all keys in restore_key_names.

    The replacement will be applied recursively and only for the blocks
    with the key in key_names, and have the same ancestors in both 'new'
    and 'old' YAML tree.

    The restore_key_names_exceptions is a list of key names that should not
    be restored, i.e. those keys will be reset to the value in 'new' YAML
    tree after the replacement.
    """

    def _restore_block(new_block: Dict[str, Any], old_block: Dict[str, Any]):
        for key, value in new_block.items():
            if key in restore_key_names:
                if key in old_block:
                    new_block[key] = old_block[key]
                else:
                    del new_block[key]
            elif isinstance(value, dict):
                if key in old_block:
                    _restore_block(value, old_block[key])

    new_config = yaml.safe_load(new_yaml)
    old_config = yaml.safe_load(old_yaml)
    excluded_results = {}
    # Find all key values excluded from restore
    for exclude_restore_key_name_list in restore_key_names_exceptions:
        excluded_result = new_config
        found_excluded_key = True
        for key in exclude_restore_key_name_list:
            if (not isinstance(excluded_result, dict) or
                    key not in excluded_result):
                found_excluded_key = False
                break
            excluded_result = excluded_result[key]
        if found_excluded_key:
            excluded_results[exclude_restore_key_name_list] = excluded_result

    # Restore from old config
    _restore_block(new_config, old_config)

    # Revert the changes for the excluded key values
    for exclude_restore_key_name, value in excluded_results.items():
        curr = new_config
        for key in exclude_restore_key_name[:-1]:
            curr = curr[key]
        curr[exclude_restore_key_name[-1]] = value
    return common_utils.dump_yaml_str(new_config)


# TODO: too many things happening here - leaky abstraction. Refactor.
@timeline.event
def write_cluster_config(
        to_provision: 'resources.Resources',
        num_nodes: int,
        cluster_config_template: str,
        cluster_name: str,
        local_wheel_path: pathlib.Path,
        wheel_hash: str,
        region: Optional[clouds.Region] = None,
        zones: Optional[List[clouds.Zone]] = None,
        dryrun: bool = False,
        keep_launch_fields_in_existing_config: bool = True) -> Dict[str, str]:
    """Fills in cluster configuration templates and writes them out.

    Returns: {provisioner: path to yaml, the provisioning spec}.
      'provisioner' can be
        - 'ray'
        - 'tpu-create-script' (if TPU is requested)
        - 'tpu-delete-script' (if TPU is requested)
    Raises:
        exceptions.ResourcesUnavailableError: if the region/zones requested does not appear
            in the catalog, or an ssh_proxy_command is specified but not for the given region.
    """
    # task.best_resources may not be equal to to_provision if the user
    # is running a job with less resources than the cluster has.
    cloud = to_provision.cloud
    # This can raise a ResourcesUnavailableError, when the region/zones requested
    # does not appear in the catalog. It can be triggered when the user changed
    # the catalog file, while there is a cluster in the removed region/zone.
    # TODO(zhwu): We should change the exception type to a more specific one,
    # as the ResourcesUnavailableError is overly used. Also, it would be better
    # to move the check out of this function, i.e. the caller should be
    # responsible for the validation.
    resources_vars = cloud.make_deploy_resources_variables(
        to_provision, region, zones)
    config_dict = {}

    azure_subscription_id = None
    if isinstance(cloud, clouds.Azure):
        azure_subscription_id = cloud.get_project_id(dryrun=dryrun)

    gcp_project_id = None
    if isinstance(cloud, clouds.GCP):
        gcp_project_id = cloud.get_project_id(dryrun=dryrun)

    assert cluster_name is not None
    credentials = sky_check.get_cloud_credential_file_mounts()

    ip_list = None
    auth_config = {'ssh_private_key': auth.PRIVATE_SSH_KEY_PATH}
    if isinstance(cloud, clouds.Local):
        ip_list = onprem_utils.get_local_ips(cluster_name)
        auth_config = onprem_utils.get_local_auth_config(cluster_name)
    region_name = resources_vars.get('region')

    yaml_path = _get_yaml_path_from_cluster_name(cluster_name)

    # Retrieve the ssh_proxy_command for the given cloud / region.
    ssh_proxy_command_config = skypilot_config.get_nested(
        (str(cloud).lower(), 'ssh_proxy_command'), None)
    if (isinstance(ssh_proxy_command_config, str) or
            ssh_proxy_command_config is None):
        ssh_proxy_command = ssh_proxy_command_config
    else:
        # ssh_proxy_command_config: Dict[str, str], region_name -> command
        # This type check is done by skypilot_config at config load time.
        if region_name not in ssh_proxy_command_config:
            # Skip this region. The upper layer will handle the failover to
            # other regions.
            raise exceptions.ResourcesUnavailableError(
                f'No ssh_proxy_command provided for region {region_name}. Skipped.'
            )
        ssh_proxy_command = ssh_proxy_command_config[region_name]
    logger.debug(f'Using ssh_proxy_command: {ssh_proxy_command!r}')

    # Use a tmp file path to avoid incomplete YAML file being re-used in the
    # future.
    tmp_yaml_path = yaml_path + '.tmp'
    tmp_yaml_path = fill_template(
        cluster_config_template,
        dict(
            resources_vars,
            **{
                'cluster_name': cluster_name,
                'num_nodes': num_nodes,
                'disk_size': to_provision.disk_size,
                # If the current code is run by controller, propagate the real
                # calling user which should've been passed in as the
                # SKYPILOT_USER env var (see spot-controller.yaml.j2).
                'user': os.environ.get('SKYPILOT_USER', getpass.getuser()),

                # AWS only:
                # Temporary measure, as deleting per-cluster SGs is too slow.
                # See https://github.com/skypilot-org/skypilot/pull/742.
                # Generate the name of the security group we're looking for.
                # (username, last 4 chars of hash of hostname): for uniquefying
                # users on shared-account scenarios.
                'security_group': skypilot_config.get_nested(
                    ('aws', 'security_group_name'),
                    f'sky-sg-{common_utils.user_and_hostname_hash()}'),
                'vpc_name': skypilot_config.get_nested(('aws', 'vpc_name'),
                                                       None),
                'use_internal_ips': skypilot_config.get_nested(
                    ('aws', 'use_internal_ips'), False),
                # Not exactly AWS only, but we only test it's supported on AWS
                # for now:
                'ssh_proxy_command': ssh_proxy_command,

                # Azure only:
                'azure_subscription_id': azure_subscription_id,
                'resource_group': f'{cluster_name}-{region_name}',

                # GCP only:
                'gcp_project_id': gcp_project_id,

                # Ray version.
                'ray_version': constants.SKY_REMOTE_RAY_VERSION,
                # Cloud credentials for cloud storage.
                'credentials': credentials,
                # Sky remote utils.
                'sky_remote_path': SKY_REMOTE_PATH,
                'sky_local_path': str(local_wheel_path),
                # Add yaml file path to the template variables.
                'sky_ray_yaml_remote_path': SKY_RAY_YAML_REMOTE_PATH,
                'sky_ray_yaml_local_path':
                    tmp_yaml_path
                    if not isinstance(cloud, clouds.Local) else yaml_path,
                'sky_version': str(version.parse(sky.__version__)),
                'sky_wheel_hash': wheel_hash,
                # Local IP handling (optional).
                'head_ip': None if ip_list is None else ip_list[0],
                'worker_ips': None if ip_list is None else ip_list[1:],
                # Authentication (optional).
                **auth_config,
            }),
        output_path=tmp_yaml_path)
    config_dict['cluster_name'] = cluster_name
    config_dict['ray'] = yaml_path
    if dryrun:
        # If dryrun, return the unfinished tmp yaml path.
        config_dict['ray'] = tmp_yaml_path
        return config_dict
    _add_auth_to_cluster_config(cloud, tmp_yaml_path)

    # Restore the old yaml content for backward compatibility.
    if os.path.exists(yaml_path) and keep_launch_fields_in_existing_config:
        with open(yaml_path, 'r') as f:
            old_yaml_content = f.read()
        with open(tmp_yaml_path, 'r') as f:
            new_yaml_content = f.read()
        restored_yaml_content = _replace_yaml_dicts(
            new_yaml_content, old_yaml_content,
            _RAY_YAML_KEYS_TO_RESTORE_FOR_BACK_COMPATIBILITY,
            _RAY_YAML_KEYS_TO_RESTORE_EXCEPTIONS)
        with open(tmp_yaml_path, 'w') as f:
            f.write(restored_yaml_content)

    # Optimization: copy the contents of source files in file_mounts to a
    # special dir, and upload that as the only file_mount instead. Delay
    # calling this optimization until now, when all source files have been
    # written and their contents finalized.
    #
    # Note that the ray yaml file will be copied into that special dir (i.e.,
    # uploaded as part of the file_mounts), so the restore for backward
    # compatibility should go before this call.
    if not isinstance(cloud, clouds.Local):
        # Only optimize the file mounts for public clouds now, as local has not
        # been fully tested yet.
        _optimize_file_mounts(tmp_yaml_path)

    # Rename the tmp file to the final YAML path.
    os.rename(tmp_yaml_path, yaml_path)
    usage_lib.messages.usage.update_ray_yaml(yaml_path)

    # For TPU nodes. TPU VMs do not need TPU_NAME.
    if (resources_vars.get('tpu_type') is not None and
            resources_vars.get('tpu_vm') is None):
        tpu_name = resources_vars.get('tpu_name')
        if tpu_name is None:
            tpu_name = cluster_name

        user_file_dir = os.path.expanduser(f'{SKY_USER_FILE_PATH}/')

        from sky.skylet.providers.gcp import config as gcp_config  # pylint: disable=import-outside-toplevel
        config = common_utils.read_yaml(os.path.expanduser(config_dict['ray']))
        vpc_name = gcp_config.get_usable_vpc(config)

        scripts = tuple(
            fill_template(
                template_name,
                dict(
                    resources_vars, **{
                        'tpu_name': tpu_name,
                        'gcp_project_id': gcp_project_id,
                        'vpc_name': vpc_name,
                    }),
                # Use new names for TPU scripts so that different runs can use
                # different TPUs.  Put in SKY_USER_FILE_PATH to be consistent
                # with cluster yamls.
                output_path=os.path.join(user_file_dir, template_name).replace(
                    '.sh.j2', f'.{cluster_name}.sh'),
            ) for template_name in
            ['gcp-tpu-create.sh.j2', 'gcp-tpu-delete.sh.j2'])
        config_dict['tpu-create-script'] = scripts[0]
        config_dict['tpu-delete-script'] = scripts[1]
        config_dict['tpu_name'] = tpu_name
    return config_dict


def _add_auth_to_cluster_config(cloud: clouds.Cloud, cluster_config_file: str):
    """Adds SSH key info to the cluster config.

    This function's output removes comments included in the jinja2 template.
    """
    config = common_utils.read_yaml(cluster_config_file)
    # Check the availability of the cloud type.
    if isinstance(cloud, clouds.AWS):
        config = auth.setup_aws_authentication(config)
    elif isinstance(cloud, clouds.GCP):
        config = auth.setup_gcp_authentication(config)
    elif isinstance(cloud, clouds.Azure):
        config = auth.setup_azure_authentication(config)
    elif isinstance(cloud, clouds.Lambda):
        config = auth.setup_lambda_authentication(config)
    elif isinstance(cloud, clouds.Kubernetes):
        config = auth.setup_kubernetes_authentication(config)
    else:
        assert isinstance(cloud, clouds.Local), cloud
        # Local cluster case, authentication is already filled by the user
        # in the local cluster config (in ~/.sky/local/...). There is no need
        # for Sky to generate authentication.
        pass
    common_utils.dump_yaml(cluster_config_file, config)


def get_run_timestamp() -> str:
    return 'sky-' + datetime.now().strftime('%Y-%m-%d-%H-%M-%S-%f')


def get_timestamp_from_run_timestamp(run_timestamp: str) -> float:
    return datetime.strptime(
        run_timestamp.partition('-')[2], '%Y-%m-%d-%H-%M-%S-%f').timestamp()


@timeline.event
def wait_until_ray_cluster_ready(
    cluster_config_file: str,
    num_nodes: int,
    log_path: str,
    is_local_cloud: bool = False,
    nodes_launching_progress_timeout: Optional[int] = None,
) -> bool:
    """Returns whether the entire ray cluster is ready."""
    if num_nodes <= 1:
        return True

    # Manually fetching head ip instead of using `ray exec` to avoid the bug
    # that `ray exec` fails to connect to the head node after some workers
    # launched especially for Azure.
    try:
        head_ip = _query_head_ip_with_retries(
            cluster_config_file, max_attempts=WAIT_HEAD_NODE_IP_MAX_ATTEMPTS)
    except RuntimeError as e:
        logger.error(e)
        return False  # failed

    ssh_credentials = ssh_credential_from_yaml(cluster_config_file)
    last_nodes_so_far = 0
    start = time.time()
    runner = command_runner.SSHCommandRunner(head_ip, **ssh_credentials)
    with log_utils.console.status(
            '[bold cyan]Waiting for workers...') as worker_status:
        while True:
            rc, output, stderr = runner.run('ray status',
                                            log_path=log_path,
                                            stream_logs=False,
                                            require_outputs=True,
                                            separate_stderr=True)
            subprocess_utils.handle_returncode(
                rc, 'ray status', 'Failed to run ray status on head node.',
                stderr)
            logger.debug(output)

            # Workers that are ready
            ready_workers = 0
            # On-prem/local case is handled differently.
            # `ray status` produces different output for local case, and
            # we poll for number of nodes launched instead of counting for
            # head and number of worker nodes separately (it is impossible
            # to distinguish between head and worker node for local case).
            if is_local_cloud:
                result = _LAUNCHED_LOCAL_WORKER_PATTERN.findall(output)
                # In the local case, ready_workers mean the total number
                # of nodes launched, including head.
                ready_workers = len(result)
            else:
                result = _LAUNCHED_WORKER_PATTERN.findall(output)
                if len(result) == 0:
                    ready_workers = 0
                else:
                    assert len(result) == 1, result
                    ready_workers = int(result[0])

            result = _LAUNCHED_HEAD_PATTERN.findall(output)
            ready_head = 0
            if result:
                assert len(result) == 1, result
                ready_head = int(result[0])
                assert ready_head <= 1, ready_head

            worker_status.update('[bold cyan]'
                                 f'{ready_workers} out of {num_nodes - 1} '
                                 'workers ready')

            # In the local case, ready_head=0 and ready_workers=num_nodes. This
            # is because there is no matching regex for _LAUNCHED_HEAD_PATTERN.
            if ready_head + ready_workers == num_nodes:
                # All nodes are up.
                break

            # Pending workers that have been launched by ray up.
            found_ips = _LAUNCHING_IP_PATTERN.findall(output)
            pending_workers = len(found_ips)

            # TODO(zhwu): Handle the case where the following occurs, where ray
            # cluster is not correctly started on the cluster.
            # Pending:
            #  172.31.9.121: ray.worker.default, uninitialized
            nodes_so_far = ready_head + ready_workers + pending_workers

            # Check the number of nodes that are fetched. Timeout if no new
            # nodes fetched in a while (nodes_launching_progress_timeout),
            # though number of nodes_so_far is still not as expected.
            if nodes_so_far > last_nodes_so_far:
                # Reset the start time if the number of launching nodes
                # changes, i.e. new nodes are launched.
                logger.debug('Reset start time, as new nodes are launched. '
                             f'({last_nodes_so_far} -> {nodes_so_far})')
                start = time.time()
                last_nodes_so_far = nodes_so_far
            elif (nodes_launching_progress_timeout is not None and
                  time.time() - start > nodes_launching_progress_timeout and
                  nodes_so_far != num_nodes):
                worker_status.stop()
                logger.error(
                    'Timed out: waited for more than '
                    f'{nodes_launching_progress_timeout} seconds for new '
                    'workers to be provisioned, but no progress.')
                return False  # failed

            if '(no pending nodes)' in output and '(no failures)' in output:
                # Bug in ray autoscaler: e.g., on GCP, if requesting 2 nodes
                # that GCP can satisfy only by half, the worker node would be
                # forgotten. The correct behavior should be for it to error out.
                worker_status.stop()
                logger.error(
                    'Failed to launch multiple nodes on '
                    'GCP due to a nondeterministic bug in ray autoscaler.')
                return False  # failed
            time.sleep(10)
    return True  # success


def ssh_credential_from_yaml(cluster_yaml: str) -> Dict[str, str]:
    """Returns ssh_user, ssh_private_key and ssh_control name."""
    config = common_utils.read_yaml(cluster_yaml)
    auth_section = config['auth']
    ssh_user = auth_section['ssh_user'].strip()
    ssh_private_key = auth_section.get('ssh_private_key')
    ssh_control_name = config.get('cluster_name', '__default__')
    ssh_proxy_command = auth_section.get('ssh_proxy_command')
    return {
        'ssh_user': ssh_user,
        'ssh_private_key': ssh_private_key,
        'ssh_control_name': ssh_control_name,
        'ssh_proxy_command': ssh_proxy_command,
    }


def parallel_data_transfer_to_nodes(
    runners: List[command_runner.SSHCommandRunner],
    source: Optional[str],
    target: str,
    cmd: Optional[str],
    run_rsync: bool,
    *,
    action_message: str,
    # Advanced options.
    log_path: str = os.devnull,
    stream_logs: bool = False,
):
    """Runs a command on all nodes and optionally runs rsync from src->dst.

    Args:
        runners: A list of SSHCommandRunner objects that represent multiple nodes.
        source: Optional[str]; Source for rsync on local node
        target: str; Destination on remote node for rsync
        cmd: str; Command to be executed on all nodes
        action_message: str; Message to be printed while the command runs
        log_path: str; Path to the log file
        stream_logs: bool; Whether to stream logs to stdout
    """
    fore = colorama.Fore
    style = colorama.Style

    origin_source = source

    def _sync_node(runner: 'command_runner.SSHCommandRunner') -> None:
        if cmd is not None:
            rc, stdout, stderr = runner.run(cmd,
                                            log_path=log_path,
                                            stream_logs=stream_logs,
                                            require_outputs=True)
            subprocess_utils.handle_returncode(
                rc,
                cmd, ('Failed to run command before rsync '
                      f'{origin_source} -> {target}.'),
                stderr=stdout + stderr)

        if run_rsync:
            assert source is not None
            # TODO(zhwu): Optimize for large amount of files.
            # zip / transfer / unzip
            runner.rsync(
                source=source,
                target=target,
                up=True,
                log_path=log_path,
                stream_logs=stream_logs,
            )

    num_nodes = len(runners)
    plural = 's' if num_nodes > 1 else ''
    message = (f'{fore.CYAN}{action_message} (to {num_nodes} node{plural})'
               f': {style.BRIGHT}{origin_source}{style.RESET_ALL} -> '
               f'{style.BRIGHT}{target}{style.RESET_ALL}')
    logger.info(message)
    with log_utils.safe_rich_status(f'[bold cyan]{action_message}[/]'):
        subprocess_utils.run_in_parallel(_sync_node, runners)


def check_local_gpus() -> bool:
    """Checks if GPUs are available locally.

    Returns whether GPUs are available on the local machine by checking
    if nvidia-smi is installed and returns zero return code.

    Returns True if nvidia-smi is installed and returns zero return code,
    False if not.
    """
    is_functional = False
    installation_check = subprocess.run(['which', 'nvidia-smi'],
                                        stdout=subprocess.DEVNULL,
                                        stderr=subprocess.DEVNULL,
                                        check=False)
    is_installed = installation_check.returncode == 0
    if is_installed:
        execution_check = subprocess.run(['nvidia-smi'],
                                         stdout=subprocess.DEVNULL,
                                         stderr=subprocess.DEVNULL,
                                         check=False)
        is_functional = execution_check.returncode == 0
    return is_functional


def generate_cluster_name():
    # TODO: change this ID formatting to something more pleasant.
    # User name is helpful in non-isolated accounts, e.g., GCP, Azure.
    return f'sky-{uuid.uuid4().hex[:4]}-{get_cleaned_username()}'


def get_cleaned_username() -> str:
    """Cleans the current username to be used as part of a cluster name.

    Clean up includes:
     1. Making all characters lowercase
     2. Removing any non-alphanumeric characters (excluding hyphens)
     3. Removing any numbers and/or hyphens at the start of the username.
     4. Removing any hyphens at the end of the username

    e.g. 1SkY-PiLot2- becomes sky-pilot2.

    Returns:
      A cleaned username that will pass the regex in
      check_cluster_name_is_valid().
    """
    username = getpass.getuser()
    username = username.lower()
    username = re.sub(r'[^a-z0-9-]', '', username)
    username = re.sub(r'^[0-9-]+', '', username)
    username = re.sub(r'-$', '', username)
    return username


def _query_head_ip_with_retries(cluster_yaml: str,
                                max_attempts: int = 1) -> str:
    """Returns the IP of the head node by querying the cloud.

    Raises:
      RuntimeError: if we failed to get the head IP.
    """
    backoff = common_utils.Backoff(initial_backoff=5, max_backoff_factor=5)
    for i in range(max_attempts):
        try:
            full_cluster_yaml = str(pathlib.Path(cluster_yaml).expanduser())
            out = subprocess_utils.run(
                f'ray get-head-ip {full_cluster_yaml!r}',
                stdout=subprocess.PIPE,
                stderr=subprocess.DEVNULL).stdout.decode().strip()
            head_ip_list = re.findall(IP_ADDR_REGEX, out)
            if len(head_ip_list) > 1:
                # This could be triggered if e.g., some logging is added in
                # skypilot_config, a module that has some code executed
                # whenever `sky` is imported.
                logger.warning(
                    'Detected more than 1 IP from the output of '
                    'the `ray get-head-ip` command. This could '
                    'happen if there is extra output from it, '
                    'which should be inspected below.\nProceeding with '
                    f'the last detected IP ({head_ip_list[-1]}) as head IP.'
                    f'\n== Output ==\n{out}'
                    f'\n== Output ends ==')
                head_ip_list = head_ip_list[-1:]
            assert 1 == len(head_ip_list), (out, head_ip_list)
            head_ip = head_ip_list[0]
            break
        except subprocess.CalledProcessError as e:
            if i == max_attempts - 1:
                raise RuntimeError('Failed to get head ip') from e
            # Retry if the cluster is not up yet.
            logger.debug('Retrying to get head ip.')
            time.sleep(backoff.current_backoff())
    return head_ip


@timeline.event
def get_node_ips(cluster_yaml: str,
                 expected_num_nodes: int,
                 handle: Optional[
                     'cloud_vm_ray_backend.CloudVmRayResourceHandle'] = None,
                 head_ip_max_attempts: int = 1,
                 worker_ip_max_attempts: int = 1,
                 get_internal_ips: bool = False) -> List[str]:
    """Returns the IPs of all nodes in the cluster, with head node at front."""
    # When ray up launches TPU VM Pod, Pod workers (except for the head)
    # won't be connected to Ray cluster. Thus "ray get-worker-ips"
    # won't work and we need to query the node IPs with gcloud as
    # implmented in _get_tpu_vm_pod_ips.
    ray_config = common_utils.read_yaml(cluster_yaml)
    use_tpu_vm = ray_config['provider'].get('_has_tpus', False)
    if use_tpu_vm:
        assert expected_num_nodes == 1, (
            'TPU VM only supports single node for now.')
        assert handle is not None, 'handle is required for TPU VM.'
        try:
            ips = _get_tpu_vm_pod_ips(ray_config, get_internal_ips)
        except exceptions.CommandError as e:
            raise exceptions.FetchIPError(
                exceptions.FetchIPError.Reason.HEAD) from e
        if len(ips) != tpu_utils.get_num_tpu_devices(handle.launched_resources):
            raise exceptions.FetchIPError(exceptions.FetchIPError.Reason.HEAD)
        return ips

    if get_internal_ips:
        with tempfile.NamedTemporaryFile(mode='w', delete=False) as f:
            ray_config['provider']['use_internal_ips'] = True
            yaml.dump(ray_config, f)
            cluster_yaml = f.name

    # Check the network connection first to avoid long hanging time for
    # ray get-head-ip below, if a long-lasting network connection failure
    # happens.
    check_network_connection()
    try:
        head_ip = _query_head_ip_with_retries(cluster_yaml,
                                              max_attempts=head_ip_max_attempts)
    except RuntimeError as e:
        raise exceptions.FetchIPError(
            exceptions.FetchIPError.Reason.HEAD) from e
    head_ip_list = [head_ip]
    if expected_num_nodes > 1:
        backoff = common_utils.Backoff(initial_backoff=5, max_backoff_factor=5)

        for retry_cnt in range(worker_ip_max_attempts):
            try:
                full_cluster_yaml = str(pathlib.Path(cluster_yaml).expanduser())
                proc = subprocess_utils.run(
                    f'ray get-worker-ips {full_cluster_yaml!r}',
                    stdout=subprocess.PIPE,
                    stderr=subprocess.PIPE)
                out = proc.stdout.decode()
                break
            except subprocess.CalledProcessError as e:
                if retry_cnt == worker_ip_max_attempts - 1:
                    raise exceptions.FetchIPError(
                        exceptions.FetchIPError.Reason.WORKER) from e
                # Retry if the ssh is not ready for the workers yet.
                backoff_time = backoff.current_backoff()
                logger.debug('Retrying to get worker ip '
                             f'[{retry_cnt}/{worker_ip_max_attempts}] in '
                             f'{backoff_time} seconds.')
                time.sleep(backoff_time)
        worker_ips = re.findall(IP_ADDR_REGEX, out)
        # Ray Autoscaler On-prem Bug: ray-get-worker-ips outputs nothing!
        # Workaround: List of IPs are shown in Stderr
        cluster_name = os.path.basename(cluster_yaml).split('.')[0]
        if ((handle is not None and hasattr(handle, 'local_handle') and
             handle.local_handle is not None) or
                onprem_utils.check_if_local_cloud(cluster_name)):
            out = proc.stderr.decode()
            worker_ips = re.findall(IP_ADDR_REGEX, out)
            # Remove head ip from worker ip list.
            for i, ip in enumerate(worker_ips):
                if ip == head_ip_list[0]:
                    del worker_ips[i]
                    break
        if len(worker_ips) != expected_num_nodes - 1:
            n = expected_num_nodes - 1
            if len(worker_ips) > n:
                # This could be triggered if e.g., some logging is added in
                # skypilot_config, a module that has some code executed whenever
                # `sky` is imported.
                logger.warning(
                    f'Expected {n} worker IP(s); found '
                    f'{len(worker_ips)}: {worker_ips}'
                    '\nThis could happen if there is extra output from '
                    '`ray get-worker-ips`, which should be inspected below.'
                    f'\n== Output ==\n{out}'
                    f'\n== Output ends ==')
                logger.warning(f'\nProceeding with the last {n} '
                               f'detected IP(s): {worker_ips[-n:]}.')
                worker_ips = worker_ips[-n:]
            else:
                raise exceptions.FetchIPError(
                    exceptions.FetchIPError.Reason.WORKER)
    else:
        worker_ips = []
    return head_ip_list + worker_ips


@timeline.event
def _get_tpu_vm_pod_ips(ray_config: Dict[str, Any],
                        get_internal_ips: bool = False) -> List[str]:
    """Returns the IPs of all TPU VM Pod workers using gcloud."""

    cluster_name = ray_config['cluster_name']
    zone = ray_config['provider']['availability_zone']
    query_cmd = (f'gcloud compute tpus tpu-vm list --filter='
                 f'"(labels.ray-cluster-name={cluster_name})" '
                 f'--zone={zone} --format="value(name)"')
    returncode, stdout, stderr = log_lib.run_with_log(query_cmd,
                                                      '/dev/null',
                                                      shell=True,
                                                      stream_logs=False,
                                                      require_outputs=True)
    subprocess_utils.handle_returncode(
        returncode,
        query_cmd,
        'Failed to run gcloud to get TPU VM IDs.',
        stderr=stdout + stderr)
    if len(stdout) == 0:
        logger.debug('No TPU VMs found with cluster name '
                     f'{cluster_name} in zone {zone}.')
    if len(stdout.splitlines()) > 1:
        # Rare case, this could mean resource leakage. Hint user.
        logger.warning('Found more than one TPU VM/Pod with the same cluster '
                       f'name {cluster_name} in zone {zone}.')

    all_ips = []
    for tpu_id in stdout.splitlines():
        tpuvm_cmd = (f'gcloud compute tpus tpu-vm describe {tpu_id}'
                     f' --zone {zone} --format=json')
        returncode, stdout, stderr = log_lib.run_with_log(tpuvm_cmd,
                                                          os.devnull,
                                                          shell=True,
                                                          stream_logs=False,
                                                          require_outputs=True)
        subprocess_utils.handle_returncode(
            returncode,
            tpuvm_cmd,
            'Failed to run gcloud tpu-vm describe.',
            stderr=stdout + stderr)

        tpuvm_json = json.loads(stdout)
        if tpuvm_json['state'] != 'READY':
            # May be a leaked preempted resource, or terminated by user in the
            # console, or still in the process of being created.
            ux_utils.console_newline()
            logger.debug(f'TPU VM {tpu_id} is in {tpuvm_json["state"]} '
                         'state. Skipping IP query... '
                         'Hint: make sure it is not leaked.')
            continue

        if not get_internal_ips:
            ips = [
                endpoint['accessConfig']['externalIp']
                for endpoint in tpuvm_json['networkEndpoints']
            ]
        else:
            ips = [
                endpoint['ipAddress']
                for endpoint in tpuvm_json['networkEndpoints']
            ]
        all_ips.extend(ips)

    return all_ips


@timeline.event
def get_head_ip(
    handle: 'cloud_vm_ray_backend.CloudVmRayResourceHandle',
    use_cached_head_ip: bool = True,
    max_attempts: int = 1,
) -> str:
    """Returns the ip of the head node."""
    if use_cached_head_ip:
        if handle.head_ip is None:
            # This happens for INIT clusters (e.g., exit 1 in setup).
            with ux_utils.print_exception_no_traceback():
                raise ValueError(
                    'Cluster\'s head IP not found; is it up? To fix: '
                    'run a successful launch first (`sky launch`) to ensure'
                    ' the cluster status is UP (`sky status`).')
        head_ip = handle.head_ip
    else:
        head_ip = _query_head_ip_with_retries(handle.cluster_yaml, max_attempts)
    return head_ip


<<<<<<< HEAD
@timeline.event
def get_head_ssh_port(
    handle: backends.Backend.ResourceHandle,
    use_cache: bool = True,
    max_attempts: int = 1,
) -> str:
    """Returns the ip of the head node."""
    # Use port 22 for everything except Kubernetes
    if not isinstance(handle.launched_resources.cloud, clouds.Kubernetes):
        return 22
    if use_cache:
        if handle.head_ssh_port is None:
            # This happens for INIT clusters (e.g., exit 1 in setup).
            with ux_utils.print_exception_no_traceback():
                raise ValueError(
                    'Cluster\'s head SSH oirt not found; is it up? To fix: '
                    'run a successful launch first (`sky launch`) to ensure'
                    ' the cluster status is UP (`sky status`).')
        head_ssh_port = handle.head_ssh_port
    else:
        # TODO(romilb): Only supports headnode for now! No multinode!
        svc_name = f'{handle.get_cluster_name()}-ray-head-ssh'
        head_ssh_port = clouds.Kubernetes.get_port(svc_name, 'default')
    return head_ssh_port


@timeline.event
def get_head_ip(
    handle: backends.Backend.ResourceHandle,
    use_cached_head_ip: bool = True,
    max_attempts: int = 1,
) -> str:
    """Returns the ip of the head node."""
    if use_cached_head_ip:
        if handle.head_ip is None:
            # This happens for INIT clusters (e.g., exit 1 in setup).
            with ux_utils.print_exception_no_traceback():
                raise ValueError(
                    'Cluster\'s head IP not found; is it up? To fix: '
                    'run a successful launch first (`sky launch`) to ensure'
                    ' the cluster status is UP (`sky status`).')
        head_ip = handle.head_ip
    else:
        head_ip = _query_head_ip_with_retries(handle.cluster_yaml, max_attempts)
    return head_ip


def run_command_and_handle_ssh_failure(
        runner: command_runner.SSHCommandRunner,
        command: str,
        failure_message: Optional[str] = None) -> str:
    """Runs command remotely and returns output with proper error handling."""
    rc, stdout, stderr = runner.run(command,
                                    require_outputs=True,
                                    stream_logs=False)
    if rc == 255:
        # SSH failed
        raise RuntimeError(
            f'SSH with user {runner.ssh_user} and key {runner.ssh_private_key} '
            f'to {runner.ip} failed. This is most likely due to incorrect '
            'credentials or incorrect permissions for the key file. Check '
            'your credentials and try again.')
    subprocess_utils.handle_returncode(rc,
                                       command,
                                       failure_message,
                                       stderr=stderr)
    return stdout


def do_filemounts_and_setup_on_local_workers(
        cluster_config_file: str,
        worker_ips: List[str] = None,
        extra_setup_cmds: List[str] = None):
    """Completes filemounting and setup on worker nodes.

    Syncs filemounts and runs setup on worker nodes for a local cluster. This
    is a workaround for a Ray Autoscaler bug where `ray up` does not perform
    filemounting or setup for local cluster worker nodes.
    """
    config = common_utils.read_yaml(cluster_config_file)

    ssh_credentials = ssh_credential_from_yaml(cluster_config_file)
    if worker_ips is None:
        worker_ips = config['provider']['worker_ips']
    file_mounts = config['file_mounts']

    setup_cmds = config['setup_commands']
    if extra_setup_cmds is not None:
        setup_cmds += extra_setup_cmds
    setup_script = log_lib.make_task_bash_script('\n'.join(setup_cmds))

    worker_runners = command_runner.SSHCommandRunner.make_runner_list(
        worker_ips, **ssh_credentials)

    # Uploads setup script to the worker node
    with tempfile.NamedTemporaryFile('w', prefix='sky_setup_') as f:
        f.write(setup_script)
        f.flush()
        setup_sh_path = f.name
        setup_file = os.path.basename(setup_sh_path)
        file_mounts[f'/tmp/{setup_file}'] = setup_sh_path

        # Ray Autoscaler Bug: Filemounting + Ray Setup
        # does not happen on workers.
        def _setup_local_worker(runner: command_runner.SSHCommandRunner):
            for dst, src in file_mounts.items():
                mkdir_dst = f'mkdir -p {os.path.dirname(dst)}'
                run_command_and_handle_ssh_failure(
                    runner,
                    mkdir_dst,
                    failure_message=f'Failed to run {mkdir_dst} on remote.')
                if os.path.isdir(src):
                    src = os.path.join(src, '')
                runner.rsync(source=src, target=dst, up=True, stream_logs=False)

            setup_cmd = f'/bin/bash -i /tmp/{setup_file} 2>&1'
            rc, stdout, _ = runner.run(setup_cmd,
                                       stream_logs=False,
                                       require_outputs=True)
            subprocess_utils.handle_returncode(
                rc,
                setup_cmd,
                'Failed to setup Ray autoscaler commands on remote.',
                stderr=stdout)

        subprocess_utils.run_in_parallel(_setup_local_worker, worker_runners)


=======
>>>>>>> dc53d0da
def check_network_connection():
    # Tolerate 3 retries as it is observed that connections can fail.
    adapter = adapters.HTTPAdapter(max_retries=retry_lib.Retry(total=3))
    http = requests.Session()
    http.mount('https://', adapter)
    http.mount('http://', adapter)
    try:
        http.head(_TEST_IP, timeout=3)
    except (requests.Timeout, requests.exceptions.ConnectionError) as e:
        raise exceptions.NetworkError(
            'Could not refresh the cluster. Network seems down.') from e


def _process_cli_query(
    cloud: str, cluster: str, query_cmd: str, deliminiator: str,
    status_map: Dict[str, global_user_state.ClusterStatus]
) -> List[global_user_state.ClusterStatus]:
    """Run the cloud CLI query and returns cluster status.

    Args:
        cloud: The cloud provider name.
        cluster: The cluster name.
        query_cmd: The cloud CLI query command.
        deliminiator: The deliminiator separating the status in the output
            of the query command.
        status_map: A map from the CLI status string to the corresponding
            global_user_state.ClusterStatus.
    Returns:
        A list of global_user_state.ClusterStatus of all existing nodes in the
        cluster. The list can be empty if none of the nodes in the clusters are
        found, i.e. the nodes are all terminated.
    """
    returncode, stdout, stderr = log_lib.run_with_log(query_cmd,
                                                      '/dev/null',
                                                      require_outputs=True,
                                                      shell=True)
    logger.debug(f'{query_cmd} returned {returncode}.\n'
                 '**** STDOUT ****\n'
                 f'{stdout}\n'
                 '**** STDERR ****\n'
                 f'{stderr}')
    if (cloud == str(clouds.Azure()) and returncode == 2 and
            'argument --ids: expected at least one argument' in stderr):
        # Azure CLI has a returncode 2 when the cluster is not found, as
        # --ids <empty> is passed to the query command. In that case, the
        # cluster should be considered as DOWN.
        return []

    if returncode != 0:
        with ux_utils.print_exception_no_traceback():
            raise exceptions.ClusterStatusFetchingError(
                f'Failed to query {cloud} cluster {cluster!r} status: '
                f'{stdout + stderr}')

    cluster_status = stdout.strip()
    if cluster_status == '':
        return []
    return [
        status_map[s]
        for s in cluster_status.split(deliminiator)
        if status_map[s] is not None
    ]


def _query_status_aws(
    cluster: str,
    ray_config: Dict[str, Any],
) -> List[global_user_state.ClusterStatus]:
    status_map = {
        'pending': global_user_state.ClusterStatus.INIT,
        'running': global_user_state.ClusterStatus.UP,
        # TODO(zhwu): stopping and shutting-down could occasionally fail
        # due to internal errors of AWS. We should cover that case.
        'stopping': global_user_state.ClusterStatus.STOPPED,
        'stopped': global_user_state.ClusterStatus.STOPPED,
        'shutting-down': None,
        'terminated': None,
    }
    region = ray_config['provider']['region']
    query_cmd = ('aws ec2 describe-instances --filters '
                 f'Name=tag:ray-cluster-name,Values={cluster} '
                 f'--region {region} '
                 '--query "Reservations[].Instances[].State.Name" '
                 '--output text')
    return _process_cli_query('AWS', cluster, query_cmd, '\t', status_map)


def _query_status_gcp(
    cluster: str,
    ray_config: Dict[str, Any],
) -> List[global_user_state.ClusterStatus]:
    # Note: we use ":" for filtering labels for gcloud, as the latest gcloud (v393.0)
    # fails to filter labels with "=".
    # Reference: https://cloud.google.com/sdk/gcloud/reference/topic/filters

    use_tpu_vm = ray_config['provider'].get('_has_tpus', False)
    zone = ray_config['provider'].get('availability_zone', '')
    if use_tpu_vm:
        # TPU VM's state definition is different from compute VM
        # https://cloud.google.com/tpu/docs/reference/rest/v2alpha1/projects.locations.nodes#State # pylint: disable=line-too-long
        status_map = {
            'CREATING': global_user_state.ClusterStatus.INIT,
            'STARTING': global_user_state.ClusterStatus.INIT,
            'RESTARTING': global_user_state.ClusterStatus.INIT,
            'READY': global_user_state.ClusterStatus.UP,
            'REPAIRING': global_user_state.ClusterStatus.INIT,
            # 'STOPPED' in GCP TPU VM means stopped, with disk preserved.
            'STOPPING': global_user_state.ClusterStatus.STOPPED,
            'STOPPED': global_user_state.ClusterStatus.STOPPED,
            'DELETING': None,
            'PREEMPTED': None,
        }
        tpu_utils.check_gcp_cli_include_tpu_vm()
        query_cmd = ('gcloud compute tpus tpu-vm list '
                     f'--zone {zone} '
                     f'--filter="(labels.ray-cluster-name={cluster})" '
                     '--format="value(state)"')
    else:
        # Ref: https://cloud.google.com/compute/docs/instances/instance-life-cycle
        status_map = {
            'PROVISIONING': global_user_state.ClusterStatus.INIT,
            'STAGING': global_user_state.ClusterStatus.INIT,
            'RUNNING': global_user_state.ClusterStatus.UP,
            'REPAIRING': global_user_state.ClusterStatus.INIT,
            # 'TERMINATED' in GCP means stopped, with disk preserved.
            'STOPPING': global_user_state.ClusterStatus.STOPPED,
            'TERMINATED': global_user_state.ClusterStatus.STOPPED,
            # 'SUSPENDED' in GCP means stopped, with disk and OS memory
            # preserved.
            'SUSPENDING': global_user_state.ClusterStatus.STOPPED,
            'SUSPENDED': global_user_state.ClusterStatus.STOPPED,
        }
        # TODO(zhwu): The status of the TPU attached to the cluster should also
        # be checked, since TPUs are not part of the VMs.
        query_cmd = ('gcloud compute instances list '
                     f'--filter="(labels.ray-cluster-name={cluster})" '
                     '--format="value(status)"')
    status_list = _process_cli_query('GCP', cluster, query_cmd, '\n',
                                     status_map)

    # GCP does not clean up preempted TPU VMs. We remove it ourselves.
    # TODO(wei-lin): handle multi-node cases.
    if use_tpu_vm and len(status_list) == 0:
        logger.debug(f'Terminating preempted TPU VM cluster {cluster}')
        backend = backends.CloudVmRayBackend()
        handle = global_user_state.get_handle_from_cluster_name(cluster)
        # Do not use refresh cluster status during teardown, as that will
        # cause inifinite recursion by calling cluster status refresh
        # again.
        # The caller of this function, `_update_cluster_status_no_lock() ->
        # _get_cluster_status_via_cloud_cli()`, will do the post teardown
        # cleanup, which will remove the cluster entry from the status table
        # & the ssh config file.
        backend.teardown_no_lock(handle,
                                 terminate=True,
                                 purge=False,
                                 post_teardown_cleanup=False,
                                 refresh_cluster_status=False)
    return status_list


def _query_status_azure(
    cluster: str,
    ray_config: Dict[str, Any],
) -> List[global_user_state.ClusterStatus]:
    del ray_config  # Unused.
    status_map = {
        'VM starting': global_user_state.ClusterStatus.INIT,
        'VM running': global_user_state.ClusterStatus.UP,
        # 'VM stopped' in Azure means Stopped (Allocated), which still bills
        # for the VM.
        'VM stopping': global_user_state.ClusterStatus.INIT,
        'VM stopped': global_user_state.ClusterStatus.INIT,
        # 'VM deallocated' in Azure means Stopped (Deallocated), which does not
        # bill for the VM.
        'VM deallocating': global_user_state.ClusterStatus.STOPPED,
        'VM deallocated': global_user_state.ClusterStatus.STOPPED,
    }
    query_cmd = ('az vm show -d --ids $(az vm list --query '
                 f'"[?tags.\\"ray-cluster-name\\" == \'{cluster}\'].id" '
                 '-o tsv) --query "powerState" -o tsv')
    # NOTE: Azure cli should be handled carefully. The query command above
    # takes about 1 second to run.
    # An alternative is the following command, but it will take more than
    # 20 seconds to run.
    # query_cmd = (
    #     f'az vm list --show-details --query "['
    #     f'?tags.\\"ray-cluster-name\\" == \'{handle.cluster_name}\' '
    #     '&& tags.\\"ray-node-type\\" == \'head\'].powerState" -o tsv'
    # )
    return _process_cli_query('Azure', cluster, query_cmd, '\t', status_map)


def _query_status_lambda(
        cluster: str,
        ray_config: Dict[str, Any],  # pylint: disable=unused-argument
) -> List[global_user_state.ClusterStatus]:
    status_map = {
        'booting': global_user_state.ClusterStatus.INIT,
        'active': global_user_state.ClusterStatus.UP,
        'unhealthy': global_user_state.ClusterStatus.INIT,
        'terminated': None,
    }
    # TODO(ewzeng): filter by hash_filter_string to be safe
    vms = lambda_utils.LambdaCloudClient().list_instances()
    for node in vms:
        if node['name'] == cluster:
            return [status_map[node['status']]]
    return []


def _query_status_kubernetes(
        cluster: str,
        ray_config: Dict[str, Any],  # pylint: disable=unused-argument
) -> List[global_user_state.ClusterStatus]:
    raise NotImplementedError

_QUERY_STATUS_FUNCS = {
    'AWS': _query_status_aws,
    'GCP': _query_status_gcp,
    'Azure': _query_status_azure,
    'Lambda': _query_status_lambda,
    'Kubernetes': _query_status_kubernetes,
}


def check_owner_identity(cluster_name: str) -> None:
    """Check if current user is the same as the user who created the cluster.

    Raises:
        exceptions.ClusterOwnerIdentityMismatchError: if the current user is
          not the same as the user who created the cluster.
        exceptions.CloudUserIdentityError: if we fail to get the current user
          identity.
    """
    if env_options.Options.SKIP_CLOUD_IDENTITY_CHECK.get():
        return
    record = global_user_state.get_cluster_from_name(cluster_name)
    if record is None:
        return
    handle = record['handle']
    if not isinstance(handle, backends.CloudVmRayResourceHandle):
        return

    cloud = handle.launched_resources.cloud
    current_user_identity = cloud.get_current_user_identity()
    owner_identity = record['owner']
    if current_user_identity is None:
        # Skip the check if the cloud does not support user identity.
        return
    # The user identity can be None, if the cluster is created by an older
    # version of SkyPilot. In that case, we set the user identity to the
    # current one.
    # NOTE: a user who upgrades SkyPilot and switches to a new cloud identity
    # immediately without `sky status --refresh` first, will cause a leakage
    # of the existing cluster. We deem this an acceptable tradeoff mainly
    # because multi-identity is not common (at least at the moment).
    if owner_identity is None:
        global_user_state.set_owner_identity_for_cluster(
            cluster_name, current_user_identity)
    elif owner_identity != current_user_identity:
        with ux_utils.print_exception_no_traceback():
            raise exceptions.ClusterOwnerIdentityMismatchError(
                f'{cluster_name!r} ({cloud}) is owned by account '
                f'{owner_identity!r}, but the activated account '
                f'is {current_user_identity!r}.')


def _get_cluster_status_via_cloud_cli(
    handle: 'cloud_vm_ray_backend.CloudVmRayResourceHandle'
) -> List[global_user_state.ClusterStatus]:
    """Returns the status of the cluster."""
    resources: sky.Resources = handle.launched_resources
    cloud = resources.cloud
    ray_config = common_utils.read_yaml(handle.cluster_yaml)
    return _QUERY_STATUS_FUNCS[str(cloud)](handle.cluster_name, ray_config)


def _update_cluster_status_no_lock(
        cluster_name: str) -> Optional[Dict[str, Any]]:
    record = global_user_state.get_cluster_from_name(cluster_name)
    if record is None:
        return None
    handle = record['handle']
    if not isinstance(handle, backends.CloudVmRayResourceHandle):
        return record

    cluster_name = handle.cluster_name
    try:
        # TODO(zhwu): This function cannot distinguish transient network error
        # in ray's get IPs vs. ray runtime failing.
        external_ips = handle.external_ips(use_cached_ips=False)
        # This happens to a stopped TPU VM as we use gcloud to query the IP.
        if external_ips is None or len(external_ips) == 0:
            raise exceptions.FetchIPError(
                reason=exceptions.FetchIPError.Reason.HEAD)
        if handle.launched_nodes == 1:
            # Check the ray cluster status. We have to check it for single node
            # case, since the get_node_ips() does not require ray cluster to be
            # running.
            ssh_credentials = ssh_credential_from_yaml(handle.cluster_yaml)
            runner = command_runner.SSHCommandRunner(external_ips[0],
                                                     **ssh_credentials)
            returncode = runner.run('ray status', stream_logs=False)
            if returncode:
                raise exceptions.FetchIPError(
                    reason=exceptions.FetchIPError.Reason.HEAD)
        # If we get node ips correctly, the cluster is UP. It is safe to
        # set the status to UP, as the `handle.external_ips` function uses ray
        # to fetch IPs and starting ray is the final step of sky launch.
        record['status'] = global_user_state.ClusterStatus.UP
        global_user_state.add_or_update_cluster(cluster_name,
                                                handle,
                                                requested_resources=None,
                                                ready=True,
                                                is_launch=False)
        return record
    except exceptions.FetchIPError:
        logger.debug('Refreshing status: Failed to get IPs from cluster '
                     f'{cluster_name!r}, trying to fetch from provider.')
    # For all code below, ray fails to get IPs for the cluster.
    node_statuses = _get_cluster_status_via_cloud_cli(handle)

    if len(node_statuses) > handle.launched_nodes:
        # Unexpected: in the queried region more than 1 cluster with the same
        # constructed name tag returned. This will typically not happen unless
        # users manually create a cluster with that constructed name or there
        # was a resource leak caused by different launch hash before #1671
        # was merged.
        #
        # (Technically speaking, even if returned num nodes <= num
        # handle.launched_nodes), not including the launch hash could mean the
        # returned nodes contain some nodes that do not belong to the logical
        # skypilot cluster. Doesn't seem to be a good way to handle this for
        # now?)
        #
        # We have not experienced the above; adding as a safeguard.
        #
        # Since we failed to refresh, raise the status fetching error.
        with ux_utils.print_exception_no_traceback():
            raise exceptions.ClusterStatusFetchingError(
                f'Found {len(node_statuses)} node(s) with the same cluster name tag in the '
                f'cloud provider for cluster {cluster_name!r}, which should have '
                f'{handle.launched_nodes} nodes. This normally should not happen. '
                f'{colorama.Fore.RED}Please check the cloud console and fix any possible '
                'resources leakage (e.g., if there are any stopped nodes and they do not '
                f'have data or are unhealthy, terminate them).{colorama.Style.RESET_ALL}'
            )
    assert len(node_statuses) <= handle.launched_nodes

    # If the node_statuses is empty, all the nodes are terminated. We can
    # safely set the cluster status to TERMINATED. This handles the edge case
    # where the cluster is terminated by the user manually through the UI.
    to_terminate = not node_statuses

    # A cluster is considered "abnormal", if not all nodes are TERMINATED or
    # not all nodes are STOPPED. We check that with the following logic:
    #   * Not all nodes are terminated and there's at least one node
    #     terminated; or
    #   * Any of the non-TERMINATED nodes is in a non-STOPPED status.
    #
    # This includes these special cases:
    #   * All stopped are considered normal and will be cleaned up at the end
    #     of the function.
    #   * Some of the nodes UP should be considered abnormal, because the ray
    #     cluster is probably down.
    #   * The cluster is partially terminated or stopped should be considered
    #     abnormal.
    #
    # An abnormal cluster will transition to INIT and have any autostop setting
    # reset (unless it's autostopping/autodowning.).
    is_abnormal = ((0 < len(node_statuses) < handle.launched_nodes) or
                   any(status != global_user_state.ClusterStatus.STOPPED
                       for status in node_statuses))
    if is_abnormal:
        backend = get_backend_from_handle(handle)
        if isinstance(backend,
                      backends.CloudVmRayBackend) and record['autostop'] >= 0:
            if not backend.is_definitely_autostopping(handle,
                                                      stream_logs=False):
                # Reset the autostopping as the cluster is abnormal, and may
                # not correctly autostop. Resetting the autostop will let
                # the user know that the autostop may not happen to avoid
                # leakages from the assumption that the cluster will autostop.
                try:
                    backend.set_autostop(handle, -1, stream_logs=False)
                except (Exception, SystemExit) as e:  # pylint: disable=broad-except
                    logger.debug(f'Failed to reset autostop. Due to '
                                 f'{common_utils.format_exception(e)}')
                global_user_state.set_cluster_autostop_value(
                    handle.cluster_name, -1, to_down=False)
            else:
                ux_utils.console_newline()
                operation_str = 'autodowning' if record[
                    'to_down'] else 'autostopping'
                logger.info(
                    f'Cluster {cluster_name!r} is {operation_str}. Setting to '
                    'INIT status; try refresh again in a while.')

        # If the user starts part of a STOPPED cluster, we still need a status
        # to represent the abnormal status. For spot cluster, it can also
        # represent that the cluster is partially preempted.
        # TODO(zhwu): the definition of INIT should be audited/changed.
        # Adding a new status UNHEALTHY for abnormal status can be a choice.
        global_user_state.add_or_update_cluster(cluster_name,
                                                handle,
                                                requested_resources=None,
                                                ready=False,
                                                is_launch=False)
        return global_user_state.get_cluster_from_name(cluster_name)
    # Now is_abnormal is False: either node_statuses is empty or all nodes are
    # STOPPED.
    backend = backends.CloudVmRayBackend()
    backend.post_teardown_cleanup(handle, terminate=to_terminate, purge=False)
    return global_user_state.get_cluster_from_name(cluster_name)


def _update_cluster_status(
        cluster_name: str,
        acquire_per_cluster_status_lock: bool) -> Optional[Dict[str, Any]]:
    """Update the cluster status.

    The cluster status is updated by checking ray cluster and real status from
    cloud.

    The function will update the cached cluster status in the global state. For
    the design of the cluster status and transition, please refer to the
    sky/design_docs/cluster_status.md

    Args:
        cluster_name: The name of the cluster.
        acquire_per_cluster_status_lock: Whether to acquire the per-cluster lock
            before updating the status.
        need_owner_identity_check: Whether to check the owner identity before
            updating

    Returns:
        If the cluster is terminated or does not exist, return None. Otherwise
        returns the input record with status and handle potentially updated.

    Raises:
        exceptions.ClusterOwnerIdentityMismatchError: if the current user is
          not the same as the user who created the cluster.
        exceptions.CloudUserIdentityError: if we fail to get the current user
          identity.
        exceptions.ClusterStatusFetchingError: the cluster status cannot be
          fetched from the cloud provider or there are leaked nodes causing
          the node number larger than expected.
    """
    if not acquire_per_cluster_status_lock:
        return _update_cluster_status_no_lock(cluster_name)

    try:
        # TODO(mraheja): remove pylint disabling when filelock
        # version updated
        # pylint: disable=abstract-class-instantiated
        with filelock.FileLock(CLUSTER_STATUS_LOCK_PATH.format(cluster_name),
                               CLUSTER_STATUS_LOCK_TIMEOUT_SECONDS):
            return _update_cluster_status_no_lock(cluster_name)
    except filelock.Timeout:
        logger.debug('Refreshing status: Failed get the lock for cluster '
                     f'{cluster_name!r}. Using the cached status.')
        return global_user_state.get_cluster_from_name(cluster_name)


def _refresh_cluster_record(
        cluster_name: str,
        *,
        force_refresh: bool = False,
        acquire_per_cluster_status_lock: bool = True
) -> Optional[Dict[str, Any]]:
    """Refresh the cluster, and return the possibly updated record.

    This function will also check the owner identity of the cluster, and raise
    exceptions if the current user is not the same as the user who created the
    cluster.

    Args:
        cluster_name: The name of the cluster.
        force_refresh: if True, refresh the cluster status even if it may be
            skipped. Otherwise (the default), only refresh if the cluster:
                1. is a spot cluster, or
                2. is a non-spot cluster, is not STOPPED, and autostop is set.
        acquire_per_cluster_status_lock: Whether to acquire the per-cluster lock
            before updating the status.

    Returns:
        If the cluster is terminated or does not exist, return None.
        Otherwise returns the cluster record.

    Raises:
        exceptions.ClusterOwnerIdentityMismatchError: if the current user is
          not the same as the user who created the cluster.
        exceptions.CloudUserIdentityError: if we fail to get the current user
          identity.
        exceptions.ClusterStatusFetchingError: the cluster status cannot be
          fetched from the cloud provider or there are leaked nodes causing
          the node number larger than expected.
    """

    record = global_user_state.get_cluster_from_name(cluster_name)
    if record is None:
        return None
    check_owner_identity(cluster_name)

    handle = record['handle']
    if isinstance(handle, backends.CloudVmRayResourceHandle):
        use_spot = handle.launched_resources.use_spot
        has_autostop = (
            record['status'] != global_user_state.ClusterStatus.STOPPED and
            record['autostop'] >= 0)
        if force_refresh or has_autostop or use_spot:
            record = _update_cluster_status(
                cluster_name,
                acquire_per_cluster_status_lock=acquire_per_cluster_status_lock)
    return record


@timeline.event
def refresh_cluster_status_handle(
    cluster_name: str,
    *,
    force_refresh: bool = False,
    acquire_per_cluster_status_lock: bool = True,
) -> Tuple[Optional[global_user_state.ClusterStatus],
           Optional[backends.ResourceHandle]]:
    """Refresh the cluster, and return the possibly updated status and handle.

    This is a wrapper of refresh_cluster_record, which returns the status and
    handle of the cluster.
    Please refer to the docstring of refresh_cluster_record for the details.
    """
    record = _refresh_cluster_record(
        cluster_name,
        force_refresh=force_refresh,
        acquire_per_cluster_status_lock=acquire_per_cluster_status_lock)
    if record is None:
        return None, None
    return record['status'], record['handle']


@typing.overload
def check_cluster_available(
    cluster_name: str,
    *,
    operation: str,
    check_cloud_vm_ray_backend: Literal[True] = True,
) -> 'cloud_vm_ray_backend.CloudVmRayResourceHandle':
    ...


@typing.overload
def check_cluster_available(
    cluster_name: str,
    *,
    operation: str,
    check_cloud_vm_ray_backend: Literal[False],
) -> backends.ResourceHandle:
    ...


def check_cluster_available(
    cluster_name: str,
    *,
    operation: str,
    check_cloud_vm_ray_backend: bool = True,
) -> backends.ResourceHandle:
    """Check if the cluster is available.

    Raises:
        ValueError: if the cluster does not exist.
        exceptions.ClusterNotUpError: if the cluster is not UP.
        exceptions.NotSupportedError: if the cluster is not based on
          CloudVmRayBackend.
        exceptions.ClusterOwnerIdentityMismatchError: if the current user is
          not the same as the user who created the cluster.
        exceptions.CloudUserIdentityError: if we fail to get the current user
          identity.
    """
    try:
        cluster_status, handle = refresh_cluster_status_handle(cluster_name)
    except exceptions.ClusterStatusFetchingError as e:
        # Failed to refresh the cluster status is not fatal error as the callers
        # can still be done by only using ssh, but the ssh can hang if the
        # cluster is not up (e.g., autostopped).

        # We do not catch the exception for cloud identity checking for now, in
        # order to disable all operations on clusters created by another user
        # identity.  That will make the design simpler and easier to
        # understand, but it might be useful to allow the user to use
        # operations that only involve ssh (e.g., sky exec, sky logs, etc) even
        # if the user is not the owner of the cluster.
        ux_utils.console_newline()
        logger.warning(
            f'Failed to refresh the status for cluster {cluster_name!r}. It is '
            f'not fatal, but {operation} might hang if the cluster is not up.\n'
            f'Detailed reason: {e}')
        record = global_user_state.get_cluster_from_name(cluster_name)
        cluster_status, handle = record['status'], record['handle']

    if handle is None:
        with ux_utils.print_exception_no_traceback():
            raise ValueError(
                f'{colorama.Fore.YELLOW}Cluster {cluster_name!r} does not '
                f'exist.{colorama.Style.RESET_ALL}')
    backend = get_backend_from_handle(handle)
    if check_cloud_vm_ray_backend and not isinstance(
            backend, backends.CloudVmRayBackend):
        with ux_utils.print_exception_no_traceback():
            raise exceptions.NotSupportedError(
                f'{colorama.Fore.YELLOW}{operation.capitalize()}: skipped for '
                f'cluster {cluster_name!r}. It is only supported by backend: '
                f'{backends.CloudVmRayBackend.NAME}.'
                f'{colorama.Style.RESET_ALL}')
    if cluster_status != global_user_state.ClusterStatus.UP:
        if onprem_utils.check_if_local_cloud(cluster_name):
            raise exceptions.ClusterNotUpError(
                constants.UNINITIALIZED_ONPREM_CLUSTER_MESSAGE.format(
                    cluster_name),
                cluster_status=cluster_status)
        with ux_utils.print_exception_no_traceback():
            raise exceptions.ClusterNotUpError(
                f'{colorama.Fore.YELLOW}{operation.capitalize()}: skipped for '
                f'cluster {cluster_name!r} (status: {cluster_status.value}). '
                'It is only allowed for '
                f'{global_user_state.ClusterStatus.UP.value} clusters.'
                f'{colorama.Style.RESET_ALL}',
                cluster_status=cluster_status)

    if handle.head_ip is None:
        with ux_utils.print_exception_no_traceback():
            raise exceptions.ClusterNotUpError(
                f'Cluster {cluster_name!r} has been stopped or not properly '
                'set up. Please re-launch it with `sky start`.',
                cluster_status=cluster_status)
    return handle


class CloudFilter(enum.Enum):
    # Filter for all types of clouds.
    ALL = 'all'
    # Filter for Sky's main clouds (aws, gcp, azure, docker).
    CLOUDS_AND_DOCKER = 'clouds-and-docker'
    # Filter for only local clouds.
    LOCAL = 'local'


def get_clusters(
    include_reserved: bool,
    refresh: bool,
    cloud_filter: CloudFilter = CloudFilter.CLOUDS_AND_DOCKER,
    cluster_names: Optional[Union[str, Sequence[str]]] = None,
) -> List[Dict[str, Any]]:
    """Returns a list of cached or optionally refreshed cluster records.

    Combs through the database (in ~/.sky/state.db) to get a list of records
    corresponding to launched clusters (filtered by `cluster_names` if it is
    specified). The refresh flag can be used to force a refresh of the status
    of the clusters.

    Args:
        include_reserved: Whether to include reserved clusters, e.g. spot
            controller.
        refresh: Whether to refresh the status of the clusters. (Refreshing will
            set the status to STOPPED if the cluster cannot be pinged.)
        cloud_filter: Sets which clouds to filer through from the global user
            state. Supports three values, 'all' for all clouds, 'public' for
            public clouds only, and 'local' for only local clouds.
        cluster_names: If provided, only return records for the given cluster
            names.

    Returns:
        A list of cluster records. If the cluster does not exist or has been
        terminated, the record will be omitted from the returned list.
    """
    records = global_user_state.get_clusters()

    if not include_reserved:
        records = [
            record for record in records
            if record['name'] not in SKY_RESERVED_CLUSTER_NAMES
        ]

    yellow = colorama.Fore.YELLOW
    bright = colorama.Style.BRIGHT
    reset = colorama.Style.RESET_ALL

    if cluster_names is not None:
        if isinstance(cluster_names, str):
            cluster_names = [cluster_names]
        new_records = []
        not_exist_cluster_names = []
        for cluster_name in cluster_names:
            for record in records:
                if record['name'] == cluster_name:
                    new_records.append(record)
                    break
            else:
                not_exist_cluster_names.append(cluster_name)
        if not_exist_cluster_names:
            clusters_str = ', '.join(not_exist_cluster_names)
            logger.info(f'Cluster(s) not found: {bright}{clusters_str}{reset}.')
        records = new_records

    def _is_local_cluster(record):
        handle = record['handle']
        if isinstance(handle, backends.LocalDockerResourceHandle):
            return False
        cluster_resources = handle.launched_resources
        return isinstance(cluster_resources.cloud, clouds.Local)

    if cloud_filter == CloudFilter.LOCAL:
        records = [record for record in records if _is_local_cluster(record)]
    elif cloud_filter == CloudFilter.CLOUDS_AND_DOCKER:
        records = [
            record for record in records if not _is_local_cluster(record)
        ]
    elif cloud_filter not in CloudFilter:
        raise ValueError(f'{cloud_filter} is not part of CloudFilter.')

    if not refresh:
        return records

    plural = 's' if len(records) > 1 else ''
    progress = rich_progress.Progress(transient=True,
                                      redirect_stdout=False,
                                      redirect_stderr=False)
    task = progress.add_task(
        f'[bold cyan]Refreshing status for {len(records)} cluster{plural}[/]',
        total=len(records))

    def _refresh_cluster(cluster_name):
        try:
            record = _refresh_cluster_record(
                cluster_name,
                force_refresh=True,
                acquire_per_cluster_status_lock=True)
        except (exceptions.ClusterStatusFetchingError,
                exceptions.CloudUserIdentityError,
                exceptions.ClusterOwnerIdentityMismatchError) as e:
            # Do not fail the entire refresh process. The caller will
            # handle the 'UNKNOWN' status, and collect the errors into
            # a table.
            record = {'status': 'UNKNOWN', 'error': e}
        progress.update(task, advance=1)
        return record

    cluster_names = [record['name'] for record in records]
    with progress:
        updated_records = subprocess_utils.run_in_parallel(
            _refresh_cluster, cluster_names)

    # Show information for removed clusters.
    kept_records = []
    autodown_clusters, remaining_clusters, failed_clusters = [], [], []
    for i, record in enumerate(records):
        if updated_records[i] is None:
            if record['to_down']:
                autodown_clusters.append(cluster_names[i])
            else:
                remaining_clusters.append(cluster_names[i])
        elif updated_records[i]['status'] == 'UNKNOWN':
            failed_clusters.append(
                (cluster_names[i], updated_records[i]['error']))
            # Keep the original record if the status is unknown,
            # so that the user can still see the cluster.
            kept_records.append(record)
        else:
            kept_records.append(updated_records[i])

    if autodown_clusters:
        plural = 's' if len(autodown_clusters) > 1 else ''
        cluster_str = ', '.join(autodown_clusters)
        logger.info(f'Autodowned cluster{plural}: '
                    f'{bright}{cluster_str}{reset}')
    if remaining_clusters:
        plural = 's' if len(remaining_clusters) > 1 else ''
        cluster_str = ', '.join(name for name in remaining_clusters)
        logger.warning(f'{yellow}Cluster{plural} terminated on '
                       f'the cloud: {reset}{bright}{cluster_str}{reset}')

    if failed_clusters:
        plural = 's' if len(failed_clusters) > 1 else ''
        logger.warning(f'{yellow}Failed to refresh status for '
                       f'{len(failed_clusters)} cluster{plural}:{reset}')
        for cluster_name, e in failed_clusters:
            logger.warning(f'  {bright}{cluster_name}{reset}: {e}')
    return kept_records


@typing.overload
def get_backend_from_handle(
    handle: 'cloud_vm_ray_backend.CloudVmRayResourceHandle'
) -> 'cloud_vm_ray_backend.CloudVmRayBackend':
    ...


@typing.overload
def get_backend_from_handle(
    handle: 'local_docker_backend.LocalDockerResourceHandle'
) -> 'local_docker_backend.LocalDockerBackend':
    ...


def get_backend_from_handle(
        handle: backends.ResourceHandle) -> backends.Backend:
    """Gets a Backend object corresponding to a handle.

    Inspects handle type to infer the backend used for the resource.
    """
    backend: backends.Backend
    if isinstance(handle, backends.CloudVmRayResourceHandle):
        backend = backends.CloudVmRayBackend()
    elif isinstance(handle, backends.LocalDockerResourceHandle):
        backend = backends.LocalDockerBackend()
    else:
        raise NotImplementedError(
            f'Handle type {type(handle)} is not supported yet.')
    return backend


def get_task_demands_dict(task: 'task_lib.Task') -> Optional[Dict[str, float]]:
    """Returns the accelerator dict of the task"""
    # TODO: CPU and other memory resources are not supported yet.
    accelerator_dict = None
    if task.best_resources is not None:
        resources = task.best_resources
    else:
        # Task may (e.g., sky launch) or may not (e.g., sky exec) have undergone
        # sky.optimize(), so best_resources may be None.
        assert len(task.resources) == 1, task.resources
        resources = list(task.resources)[0]
    if resources is not None:
        accelerator_dict = resources.accelerators
    return accelerator_dict


def get_task_resources_str(task: 'task_lib.Task') -> str:
    resources_dict = get_task_demands_dict(task)
    if resources_dict is None:
        resources_str = f'CPU:{DEFAULT_TASK_CPU_DEMAND}'
    else:
        resources_str = ', '.join(f'{k}:{v}' for k, v in resources_dict.items())
    resources_str = f'{task.num_nodes}x [{resources_str}]'
    return resources_str


def check_cluster_name_not_reserved(
        cluster_name: Optional[str],
        operation_str: Optional[str] = None) -> None:
    """Errors out if the cluster is a reserved cluster (spot controller).

    Raises:
      sky.exceptions.NotSupportedError: if the cluster name is reserved, raise
        with an error message explaining 'operation_str' is not allowed.

    Returns:
      None, if the cluster name is not reserved.
    """
    if cluster_name in SKY_RESERVED_CLUSTER_NAMES:
        msg = (f'Cluster {cluster_name!r} is reserved for the '
               f'{SKY_RESERVED_CLUSTER_NAMES[cluster_name].lower()}.')
        if operation_str is not None:
            msg += f' {operation_str} is not allowed.'
        with ux_utils.print_exception_no_traceback():
            raise exceptions.NotSupportedError(msg)


# Handle ctrl-c
def interrupt_handler(signum, frame):
    del signum, frame
    subprocess_utils.kill_children_processes()
    # Avoid using logger here, as it will print the stack trace for broken
    # pipe, when the output is piped to another program.
    print(f'{colorama.Style.DIM}Tip: The job will keep '
          f'running after Ctrl-C.{colorama.Style.RESET_ALL}')
    with ux_utils.print_exception_no_traceback():
        raise KeyboardInterrupt(exceptions.KEYBOARD_INTERRUPT_CODE)


# Handle ctrl-z
def stop_handler(signum, frame):
    del signum, frame
    subprocess_utils.kill_children_processes()
    # Avoid using logger here, as it will print the stack trace for broken
    # pipe, when the output is piped to another program.
    print(f'{colorama.Style.DIM}Tip: The job will keep '
          f'running after Ctrl-Z.{colorama.Style.RESET_ALL}')
    with ux_utils.print_exception_no_traceback():
        raise KeyboardInterrupt(exceptions.SIGTSTP_CODE)


def validate_schema(obj, schema, err_msg_prefix=''):
    err_msg = None
    try:
        validator.SchemaValidator(schema).validate(obj)
    except jsonschema.ValidationError as e:
        if e.validator == 'additionalProperties':
            err_msg = err_msg_prefix + 'The following fields are invalid:'
            known_fields = set(e.schema.get('properties', {}).keys())
            for field in e.instance:
                if field not in known_fields:
                    most_similar_field = difflib.get_close_matches(
                        field, known_fields, 1)
                    if most_similar_field:
                        err_msg += (f'\nInstead of {field!r}, did you mean '
                                    f'{most_similar_field[0]!r}?')
                    else:
                        err_msg += f'\nFound unsupported field {field!r}.'
        else:
            err_msg = err_msg_prefix + e.message

    if err_msg:
        with ux_utils.print_exception_no_traceback():
            raise ValueError(err_msg)


def check_public_cloud_enabled():
    """Checks if any of the public clouds is enabled."""

    def _no_public_cloud():
        enabled_clouds = global_user_state.get_enabled_clouds()
        return (len(enabled_clouds) == 0 or
                (len(enabled_clouds) == 1 and
                 isinstance(enabled_clouds[0], clouds.Local)))

    if not _no_public_cloud():
        return

    sky_check.check(quiet=True)
    if _no_public_cloud():
        with ux_utils.print_exception_no_traceback():
            raise RuntimeError(
                'Cloud access is not set up. Run: '
                f'{colorama.Style.BRIGHT}sky check{colorama.Style.RESET_ALL}')


def run_command_and_handle_ssh_failure(runner: command_runner.SSHCommandRunner,
                                       command: str,
                                       failure_message: str) -> str:
    """Runs command remotely and returns output with proper error handling."""
    rc, stdout, stderr = runner.run(command,
                                    require_outputs=True,
                                    stream_logs=False)
    if rc == 255:
        # SSH failed
        raise RuntimeError(
            f'SSH with user {runner.ssh_user} and key {runner.ssh_private_key} '
            f'to {runner.ip} failed. This is most likely due to incorrect '
            'credentials or incorrect permissions for the key file. Check '
            'your credentials and try again.')
    subprocess_utils.handle_returncode(rc,
                                       command,
                                       failure_message,
                                       stderr=stderr)
    return stdout<|MERGE_RESOLUTION|>--- conflicted
+++ resolved
@@ -1492,7 +1492,6 @@
     return head_ip
 
 
-<<<<<<< HEAD
 @timeline.event
 def get_head_ssh_port(
     handle: backends.Backend.ResourceHandle,
@@ -1518,28 +1517,6 @@
         head_ssh_port = clouds.Kubernetes.get_port(svc_name, 'default')
     return head_ssh_port
 
-
-@timeline.event
-def get_head_ip(
-    handle: backends.Backend.ResourceHandle,
-    use_cached_head_ip: bool = True,
-    max_attempts: int = 1,
-) -> str:
-    """Returns the ip of the head node."""
-    if use_cached_head_ip:
-        if handle.head_ip is None:
-            # This happens for INIT clusters (e.g., exit 1 in setup).
-            with ux_utils.print_exception_no_traceback():
-                raise ValueError(
-                    'Cluster\'s head IP not found; is it up? To fix: '
-                    'run a successful launch first (`sky launch`) to ensure'
-                    ' the cluster status is UP (`sky status`).')
-        head_ip = handle.head_ip
-    else:
-        head_ip = _query_head_ip_with_retries(handle.cluster_yaml, max_attempts)
-    return head_ip
-
-
 def run_command_and_handle_ssh_failure(
         runner: command_runner.SSHCommandRunner,
         command: str,
@@ -1621,8 +1598,6 @@
         subprocess_utils.run_in_parallel(_setup_local_worker, worker_runners)
 
 
-=======
->>>>>>> dc53d0da
 def check_network_connection():
     # Tolerate 3 retries as it is observed that connections can fail.
     adapter = adapters.HTTPAdapter(max_retries=retry_lib.Retry(total=3))
