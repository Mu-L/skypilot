--- conflicted
+++ resolved
@@ -126,13 +126,8 @@
     (type -a pip | grep -q pip3) || echo 'alias pip=pip3' >> ~/.bashrc;
     which conda > /dev/null 2>&1 || (wget -nc https://repo.anaconda.com/miniconda/Miniconda3-latest-Linux-x86_64.sh && bash Miniconda3-latest-Linux-x86_64.sh -b && eval "$(/home/azureuser/miniconda3/bin/conda shell.bash hook)" && conda init && conda config --set auto_activate_base true);
     source ~/.bashrc;
-<<<<<<< HEAD
-    (pip3 list | grep ray | grep {{ray_version}} 2>&1 > /dev/null || pip3 uninstall -y ray ray-cpp && pip3 install -U ray[default]=={{ray_version}}) && mkdir -p ~/sky_workdir && mkdir -p ~/.sky/sky_app && touch ~/.sudo_as_admin_successful;
-    (pip3 list | grep skypilot && [ "$(cat {{sky_remote_path}}/current_sky_wheel_hash)" == "{{sky_wheel_hash}}" ]) || (pip3 uninstall skypilot -y; pip3 install "$(echo {{sky_remote_path}}/{{sky_wheel_hash}}/skypilot-{{sky_version}}*.whl)[azure]" && echo "{{sky_wheel_hash}}" > {{sky_remote_path}}/current_sky_wheel_hash || exit 1);
-=======
-    (pip3 list | grep "ray " | grep {{ray_version}} 2>&1 > /dev/null || pip3 install --exists-action w -U ray[default]=={{ray_version}}) && mkdir -p ~/sky_workdir && mkdir -p ~/.sky/sky_app && touch ~/.sudo_as_admin_successful;
+    (pip3 list | grep "ray " | grep {{ray_version}} 2>&1 > /dev/null || pip3 uninstall -y ray ray-cpp && pip3 install --exists-action w -U ray[default]=={{ray_version}}) && mkdir -p ~/sky_workdir && mkdir -p ~/.sky/sky_app && touch ~/.sudo_as_admin_successful;
     (pip3 list | grep "skypilot " && [ "$(cat {{sky_remote_path}}/current_sky_wheel_hash)" == "{{sky_wheel_hash}}" ]) || (pip3 uninstall skypilot -y; pip3 install "$(echo {{sky_remote_path}}/{{sky_wheel_hash}}/skypilot-{{sky_version}}*.whl)[azure]" && echo "{{sky_wheel_hash}}" > {{sky_remote_path}}/current_sky_wheel_hash || exit 1);
->>>>>>> f225967a
     sudo bash -c 'rm -rf /etc/security/limits.d; echo "* soft nofile 1048576" >> /etc/security/limits.conf; echo "* hard nofile 1048576" >> /etc/security/limits.conf';
     sudo grep -e '^DefaultTasksMax' /etc/systemd/system.conf || (sudo bash -c 'echo "DefaultTasksMax=infinity" >> /etc/systemd/system.conf'); sudo systemctl set-property user-$(id -u $(whoami)).slice TasksMax=infinity; sudo systemctl daemon-reload;
     mkdir -p ~/.ssh; (grep -Pzo -q "Host \*\n  StrictHostKeyChecking no" ~/.ssh/config) || printf "Host *\n  StrictHostKeyChecking no\n" >> ~/.ssh/config;
