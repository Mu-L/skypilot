"""Autoscalers: perform autoscaling by monitoring metrics."""
import bisect
import dataclasses
import enum
import math
import time
import typing
from typing import Any, Callable, Dict, List, Optional, Union

from sky import sky_logging
from sky.serve import constants
from sky.serve import serve_state
from sky.serve import spot_policy

if typing.TYPE_CHECKING:
    from sky.serve import replica_managers
    from sky.serve import service_spec

logger = sky_logging.init_logger(__name__)


class AutoscalerDecisionOperator(enum.Enum):
    SCALE_UP = 'scale_up'
    SCALE_DOWN = 'scale_down'


@dataclasses.dataclass
class AutoscalerDecision:
    """Autoscaling decisions.

<<<<<<< HEAD
    |---------------------------------------------------------------|
    | Operator   | TargetType       | Meaning                       |
    |------------|------------------|-------------------------------|
    | SCALE_UP   | Dict[str, Any]   | Resource override to add      |
    |------------|------------------|-------------------------------|
    | SCALE_DOWN | int              | Replica id to remove          |
    |---------------------------------------------------------------|
    """
    operator: AutoscalerDecisionOperator
    target: Union[Optional[Dict[str, Any]], int]
=======
    |------------------------------------------------------------------------|
    | Operator   | TargetType                | Meaning                       |
    |------------|---------------------------|-------------------------------|
    | SCALE_UP   | Optional[Dict[str, Any]   | Resource override to add      |
    |------------|---------------------------|-------------------------------|
    | SCALE_DOWN | int                       | Replica id to remove          |
    |------------------------------------------------------------------------|
    """
    operator: AutoscalerDecisionOperator
    target: Union[Optional[Dict[str, Any]], int]

    # TODO(MaoZiming): Add a doc to elaborate on autoscaling policies.
    def __init__(self, operator: AutoscalerDecisionOperator,
                 target: Union[Optional[Dict[str, Any]], int]):

        assert (operator == AutoscalerDecisionOperator.SCALE_UP and
                (target is None or isinstance(target, dict))) or (
                    operator == AutoscalerDecisionOperator.SCALE_DOWN and
                    isinstance(target, int))
        self.operator = operator
        self.target = target
>>>>>>> 708ad977

    def __repr__(self) -> str:
        return f'AutoscalerDecision({self.operator}, {self.target})'


class Autoscaler:
    """Abstract class for autoscalers."""

    def __init__(self, spec: 'service_spec.SkyServiceSpec') -> None:
        """Initialize the autoscaler.

        Variables:
            min_replicas: Minimum number of replicas.
            max_replicas: Maximum number of replicas. Default to fixed
                number of replicas, i.e. min_replicas == max_replicas.
            target_num_replicas: Target number of replicas output by autoscaler.
        """
        self.min_replicas: int = spec.min_replicas
        self.max_replicas: int = spec.max_replicas or spec.min_replicas
<<<<<<< HEAD
        self.frequency = frequency
        if self.frequency < constants.LB_CONTROLLER_SYNC_INTERVAL_SECONDS:
            logger.warning('Autoscaler frequency is less than '
                           'controller sync interval. It might '
                           'not always got the latest information.')
        self.target_num_replicas = spec.min_replicas
=======
        self.target_num_replicas: int = spec.min_replicas
>>>>>>> 708ad977

    def collect_request_information(
            self, request_aggregator_info: Dict[str, Any]) -> None:
        """Collect request information from aggregator for autoscaling."""
        raise NotImplementedError

    def evaluate_scaling(
        self,
        num_extra: int,
        replica_infos: List['replica_managers.ReplicaInfo'],
    ) -> List[AutoscalerDecision]:
        """Evaluate autoscale options based on replica information."""
        raise NotImplementedError


class RequestRateAutoscaler(Autoscaler):
    """RequestRateAutoscaler: Autoscale according to request rate.

    Scales when the number of requests in the given interval is above or below
    the threshold.
    """

<<<<<<< HEAD
    def __init__(self,
                 spec: 'service_spec.SkyServiceSpec',
                 frequency: int,
                 rps_window_size: int,
                 overprovision: bool = False,
                 static_spot_provision: bool = False) -> None:
        """Initialize the request rate autoscaler.

        Variables:
            target_qps_per_replica: Target qps per replica for autoscaling
            rps_window_size: Window size for rps calculating.
=======
    def __init__(self, spec: 'service_spec.SkyServiceSpec',
                 qps_window_size: int) -> None:
        """Initialize the request rate autoscaler.

        Variables:
            target_qps_per_replica: Target qps per replica for autoscaling.
            qps_window_size: Window size for qps calculating.
>>>>>>> 708ad977
            request_timestamps: All request timestamps within the window.
            upscale_counter: counter for upscale number of replicas.
            downscale_counter: counter for downscale number of replicas.
            scale_up_consecutive_periods: period for scaling up.
            scale_down_consecutive_periods: period for scaling down.
        """
<<<<<<< HEAD
        super().__init__(spec, frequency)
        self.target_qps_per_replica = spec.target_qps_per_replica
        self.rps_window_size: int = rps_window_size
=======
        super().__init__(spec)
        self.target_qps_per_replica: Optional[
            float] = spec.target_qps_per_replica
        self.qps_window_size: int = qps_window_size
>>>>>>> 708ad977
        self.request_timestamps: List[float] = []
        self.overprovision = overprovision
        self.static_spot_provision = static_spot_provision
        self.auto_restart = spec.auto_restart
        self.upscale_counter: int = 0
        self.downscale_counter: int = 0
<<<<<<< HEAD
        self.scale_up_consecutive_periods: int = int(spec.upscale_delay_s /
                                                     self.frequency)
        self.scale_down_consecutive_periods: int = int(spec.downscale_delay_s /
                                                       self.frequency)
        self.target_num_replicas = spec.min_replicas
        self.default_slo_threshold = spec.default_slo_threshold
=======
        self.scale_up_consecutive_periods: int = int(
            spec.upscale_delay_seconds /
            constants.AUTOSCALER_DEFAULT_DECISION_INTERVAL_SECONDS)
        self.scale_down_consecutive_periods: int = int(
            spec.downscale_delay_seconds /
            constants.AUTOSCALER_DEFAULT_DECISION_INTERVAL_SECONDS)
        # Target number of replicas is initialized to min replicas.
        # TODO(MaoZiming): add init replica numbers in SkyServe spec.
        self.target_num_replicas: int = spec.min_replicas
        self.bootstrap_done: bool = False
>>>>>>> 708ad977

    def collect_request_information(
            self, request_aggregator_info: Dict[str, Any]) -> None:
        """Collect request information from aggregator for autoscaling.

        request_aggregator_info should be a dict with the following format:

        {
            'timestamps': [timestamp1 (float), timestamp2 (float), ...]
        }
        """
        self.request_timestamps.extend(
            request_aggregator_info.get('timestamps', []))
        current_time = time.time()
        index = bisect.bisect_left(self.request_timestamps,
                                   current_time - self.qps_window_size)
        self.request_timestamps = self.request_timestamps[index:]

<<<<<<< HEAD
    def evaluate_scaling(
        self,
        num_extra: int,
        replica_infos: List['replica_managers.ReplicaInfo'],
    ) -> List[AutoscalerDecision]:
        # Deprecated
        raise NotImplementedError


class OnDemandRateAutoscaler(RequestRateAutoscaler):
    """OnDemandRateAutoscaler: Use on-demand to autoscale based on request rate.

    This autoscaler uses on-demand instances to autoscale based on request
    rate.
    """

    def __init__(self,
                 spec: 'service_spec.SkyServiceSpec',
                 frequency: int,
                 rps_window_size: int,
                 overprovision: bool = False,
                 static_spot_provision: bool = False) -> None:
        super().__init__(spec, frequency, rps_window_size)
=======
    def _get_desired_num_replicas(self) -> int:
        # Always return self.target_num_replicas when autoscaling
        # is not enabled, i.e. self.target_qps_per_replica is None.
        # In this case, self.target_num_replicas will be min_replicas.
        if self.target_qps_per_replica is None:
            return self.target_num_replicas
>>>>>>> 708ad977

        self.target_qps_per_replica = spec.target_qps_per_replica
        assert self.target_qps_per_replica is not None
        self.target_num_replicas = spec.min_replicas

        self.upscale_counter: int = 0
        self.downscale_counter: int = 0

        self.scale_up_consecutive_periods: int = int(spec.upscale_delay_s /
                                                     self.frequency)
        self.scale_down_consecutive_periods: int = int(spec.downscale_delay_s /
                                                       self.frequency)
        self.overprovision = overprovision
        self.static_spot_provision = static_spot_provision
        self.auto_restart = spec.auto_restart

    def _get_on_demand_resources_override_dict(self) -> Dict[str, Any]:
        return {'use_spot': False, 'spot_recovery': None}

    def _get_desired_num_replicas(self) -> int:
        assert self.target_qps_per_replica is not None
        # Convert to requests per second.
        num_requests_per_second = len(
<<<<<<< HEAD
            self.request_timestamps) / self.rps_window_size
=======
            self.request_timestamps) / self.qps_window_size
>>>>>>> 708ad977
        target_num_replicas = math.ceil(num_requests_per_second /
                                        self.target_qps_per_replica)
        target_num_replicas = max(self.min_replicas,
                                  min(self.max_replicas, target_num_replicas))
        logger.info(f'Requests per second: {num_requests_per_second}, '
                    f'Current target number of replicas: {target_num_replicas}')

<<<<<<< HEAD
        if target_num_replicas > self.target_num_replicas:
=======
        if not self.bootstrap_done:
            self.bootstrap_done = True
            return target_num_replicas
        elif target_num_replicas > self.target_num_replicas:
>>>>>>> 708ad977
            self.upscale_counter += 1
            self.downscale_counter = 0
            if self.upscale_counter >= self.scale_up_consecutive_periods:
                self.upscale_counter = 0
                return target_num_replicas
        elif target_num_replicas < self.target_num_replicas:
            self.downscale_counter += 1
            self.upscale_counter = 0
            if self.downscale_counter >= self.scale_down_consecutive_periods:
                self.downscale_counter = 0
                return target_num_replicas
        else:
            self.upscale_counter = self.downscale_counter = 0
        return self.target_num_replicas

    def evaluate_scaling(
        self,
<<<<<<< HEAD
        num_extra: int,
        replica_infos: List['replica_managers.ReplicaInfo'],
    ) -> List[AutoscalerDecision]:
        # TODO(tian): Consider non-alive replicas.
        assert self.auto_restart
        alive_replica_infos = [info for info in replica_infos if info.is_alive]

        # Don't count over-provision here.
        self.target_num_replicas = self._get_desired_num_replicas()
        logger.info(
            f'Final target number of replicas: {self.target_num_replicas} '
            f'({self.target_num_replicas} with '
            f'over-provision), Upscale counter: {self.upscale_counter}/'
            f'{self.scale_up_consecutive_periods}, '
            f'Downscale counter: {self.downscale_counter}/'
            f'{self.scale_down_consecutive_periods}')

        num_alive_on_demand = 0
        for info in alive_replica_infos:
            if info.is_spot:
                assert False, ('OnDemandRateAutoscaler',
                               'should not have spot instances.')
            else:
                num_alive_on_demand += 1

        logger.info(
            f'Number of alive on-demand instances: {num_alive_on_demand}')
=======
        replica_infos: List['replica_managers.ReplicaInfo'],
    ) -> List[AutoscalerDecision]:
        """Evaluate Autoscaling decisions based on replica information.
        If the number of launched replicas is less than the target,
        Trigger a scale up. Else, trigger a scale down.

        For future compatibility, we return a list of AutoscalerDecision.
        Scale-up could include both spot and on-demand, each with a resource
        override dict. Active migration could require returning both SCALE_UP
        and SCALE_DOWN.
        """
        launched_replica_infos = [
            info for info in replica_infos if info.is_launched
        ]
        num_launched_replicas = len(launched_replica_infos)

        self.target_num_replicas = self._get_desired_num_replicas()
        logger.info(
            f'Final target number of replicas: {self.target_num_replicas} '
            f'Upscale counter: {self.upscale_counter}/'
            f'{self.scale_up_consecutive_periods}, '
            f'Downscale counter: {self.downscale_counter}/'
            f'{self.scale_down_consecutive_periods} '
            f'Number of launched replicas: {num_launched_replicas}')
>>>>>>> 708ad977

        scaling_options = []
        all_replica_ids_to_scale_down: List[int] = []

<<<<<<< HEAD
        def _get_replica_ids_to_scale_down(
            info_filter: Callable[['replica_managers.ReplicaInfo'], bool],
            status_order: List['serve_state.ReplicaStatus'],
            num_limit: int,
        ) -> List[int]:
            replica_ids_to_scale_down: List[int] = []
            for target_status in status_order:
                for info in alive_replica_infos:
                    if info_filter(info) and info.status == target_status:
                        if len(replica_ids_to_scale_down) >= num_limit:
                            return replica_ids_to_scale_down
                        replica_ids_to_scale_down.append(info.replica_id)
            for info in alive_replica_infos:
                if info_filter(info) and info.status not in status_order:
                    if len(replica_ids_to_scale_down) >= num_limit:
                        return replica_ids_to_scale_down
                    replica_ids_to_scale_down.append(info.replica_id)
            return replica_ids_to_scale_down

        num_to_provision = self.target_num_replicas
        if self.overprovision:
            num_to_provision += num_extra

        if num_alive_on_demand < num_to_provision:
            num_demand_to_scale_up = num_to_provision - num_alive_on_demand

            for _ in range(num_demand_to_scale_up):
                scaling_options.append(
                    AutoscalerDecision(
                        AutoscalerDecisionOperator.SCALE_UP,
                        target=self._get_on_demand_resources_override_dict()))

        elif num_alive_on_demand > num_to_provision:

            num_demand_to_scale_down = num_alive_on_demand - num_to_provision
            all_replica_ids_to_scale_down.extend(
                _get_replica_ids_to_scale_down(
                    info_filter=lambda info: not info.is_spot,
                    status_order=serve_state.ReplicaStatus.
                    scale_down_decision_order(),
                    num_limit=num_demand_to_scale_down,
                ))
=======
        def _get_replica_ids_to_scale_down(num_limit: int) -> List[int]:

            status_order = serve_state.ReplicaStatus.scale_down_decision_order()
            launched_replica_infos_sorted = sorted(
                launched_replica_infos,
                key=lambda info: status_order.index(info.status)
                if info.status in status_order else len(status_order))

            return [info.replica_id for info in launched_replica_infos_sorted
                   ][:num_limit]

        if num_launched_replicas < self.target_num_replicas:
            num_replicas_to_scale_up = (self.target_num_replicas -
                                        num_launched_replicas)

            for _ in range(num_replicas_to_scale_up):
                scaling_options.append(
                    AutoscalerDecision(AutoscalerDecisionOperator.SCALE_UP,
                                       target=None))

        elif num_launched_replicas > self.target_num_replicas:
            num_replicas_to_scale_down = (num_launched_replicas -
                                          self.target_num_replicas)
            all_replica_ids_to_scale_down.extend(
                _get_replica_ids_to_scale_down(
                    num_limit=num_replicas_to_scale_down))
>>>>>>> 708ad977

        for replica_id in all_replica_ids_to_scale_down:
            scaling_options.append(
                AutoscalerDecision(AutoscalerDecisionOperator.SCALE_DOWN,
                                   target=replica_id))

        if not scaling_options:
            logger.info('No scaling needed.')
<<<<<<< HEAD
        return scaling_options


class SpotRequestRateAutoscaler(RequestRateAutoscaler):
    """SpotRequestRateAutoscaler: Use spot to autoscale based on request rate.

    This autoscaler uses spot instances to save cost while maintaining the
    same performance as OnDemand instances.
    """

    def __init__(self,
                 spec: 'service_spec.SkyServiceSpec',
                 frequency: int,
                 rps_window_size: int,
                 overprovision: bool = False,
                 static_spot_provision: bool = False,
                 use_safety_net: bool = False) -> None:
        super().__init__(spec, frequency, rps_window_size)
        assert (spec.spot_placer is not None and spec.spot_zones is not None and
                spec.num_extra is not None and
                spec.target_qps_per_replica is not None)
        self.spot_placer = spot_policy.SpotPlacer.from_spec(spec)
        self.target_qps_per_replica: float = spec.target_qps_per_replica
        self.target_num_replicas = spec.min_replicas
        self.num_init_replicas = spec.num_init_replicas
        self.has_init = False
        self.upscale_counter: int = 0
        self.downscale_counter: int = 0

        self.scale_up_consecutive_periods: int = int(spec.upscale_delay_s /
                                                     self.frequency)
        self.scale_down_consecutive_periods: int = int(spec.downscale_delay_s /
                                                       self.frequency)
        self.static_spot_provision = static_spot_provision
        self.overprovision = overprovision
        self.use_safety_net = use_safety_net
        self.meet_safety_net_count = 0
        self.miss_safety_net_count = 0
        self.auto_restart = spec.auto_restart

    def _get_spot_resources_override_dict(self) -> Dict[str, Any]:
        return {'use_spot': True, 'spot_recovery': None}

    def _get_on_demand_resources_override_dict(self) -> Dict[str, Any]:
        return {'use_spot': False, 'spot_recovery': None}

    def _get_desired_num_replicas(self) -> int:
        # Convert to requests per second.
        num_requests_per_second = len(
            self.request_timestamps) / self.rps_window_size
        target_num_replicas = math.ceil(num_requests_per_second /
                                        self.target_qps_per_replica)
        target_num_replicas = max(self.min_replicas,
                                  min(self.max_replicas, target_num_replicas))
        logger.info(f'Requests per second: {num_requests_per_second}, '
                    f'Current target number of replicas: {target_num_replicas}')

        if target_num_replicas > self.target_num_replicas:
            self.upscale_counter += 1
            self.downscale_counter = 0
            if self.upscale_counter >= self.scale_up_consecutive_periods:
                self.upscale_counter = 0
                return target_num_replicas
        elif target_num_replicas < self.target_num_replicas:
            self.downscale_counter += 1
            self.upscale_counter = 0
            if self.downscale_counter >= self.scale_down_consecutive_periods:
                self.downscale_counter = 0
                return target_num_replicas
        else:
            self.upscale_counter = self.downscale_counter = 0
        return self.target_num_replicas

    def handle_active_history(self, history: List[str]) -> None:
        for zone in history:
            self.spot_placer.handle_active(zone)

    def handle_preemption_history(self, history: List[str]) -> None:
        for zone in history:
            self.spot_placer.handle_preemption(zone)

    def evaluate_scaling(
        self,
        num_extra: int,
        replica_infos: List['replica_managers.ReplicaInfo'],
    ) -> List[AutoscalerDecision]:
        # TODO(tian): Consider non-alive replicas.

        assert self.auto_restart
        alive_replica_infos = [info for info in replica_infos if info.is_alive]
        # Don't count over-provision here.
        if not self.has_init and self.num_init_replicas is not None:
            self.target_num_replicas = self.num_init_replicas
            self.has_init = True
        else:
            self.target_num_replicas = self._get_desired_num_replicas()
        logger.info(
            f'Final target number of replicas: {self.target_num_replicas} '
            f'({self.target_num_replicas + num_extra} with '
            f'over-provision), Upscale counter: {self.upscale_counter}/'
            f'{self.scale_up_consecutive_periods}, '
            f'Downscale counter: {self.downscale_counter}/'
            f'{self.scale_down_consecutive_periods}')

        num_alive_spot, num_ready_spot = 0, 0
        num_alive_on_demand, num_ready_on_demand = 0, 0
        for info in alive_replica_infos:
            if info.is_spot:
                if info.status == serve_state.ReplicaStatus.READY:
                    num_ready_spot += 1
                num_alive_spot += 1
            else:
                if info.status == serve_state.ReplicaStatus.READY:
                    num_ready_on_demand += 1
                num_alive_on_demand += 1
        logger.info(
            f'Number of alive spot instances: {num_alive_spot}, '
            f'Number of ready spot instances: {num_ready_spot}, '
            f'Number of alive on-demand instances: {num_alive_on_demand}, '
            f'Number of ready on-demand instances: {num_ready_on_demand}')

        if isinstance(self.spot_placer, spot_policy.HistoricalSpotPlacer):
            log_zone_to_type = {
                zone: zone_type.value
                for zone, zone_type in self.spot_placer.zone2type.items()
            }
            logger.info(f'Current zone to type: {log_zone_to_type}')

        scaling_options = []
        all_replica_ids_to_scale_down: List[int] = []

        def _get_replica_ids_to_scale_down(
            info_filter: Callable[['replica_managers.ReplicaInfo'], bool],
            status_order: List['serve_state.ReplicaStatus'],
            num_limit: int,
        ) -> List[int]:
            replica_ids_to_scale_down: List[int] = []
            for target_status in status_order:
                for info in alive_replica_infos:
                    if info_filter(info) and info.status == target_status:
                        if len(replica_ids_to_scale_down) >= num_limit:
                            return replica_ids_to_scale_down
                        replica_ids_to_scale_down.append(info.replica_id)
            for info in alive_replica_infos:
                if info_filter(info) and info.status not in status_order:
                    if len(replica_ids_to_scale_down) >= num_limit:
                        return replica_ids_to_scale_down
                    replica_ids_to_scale_down.append(info.replica_id)
            return replica_ids_to_scale_down

        num_to_provision = (self.target_num_replicas + num_extra)

        # Scale spot instances.
        current_considered_zones: List[str] = []
        if num_alive_spot < num_to_provision:
            # Not enough spot instances, scale up.
            num_spot_to_scale_up = num_to_provision - num_alive_spot
            for _ in range(num_spot_to_scale_up):
                spot_override = self._get_spot_resources_override_dict()
                zone = self.spot_placer.select(alive_replica_infos,
                                               current_considered_zones)
                current_considered_zones.append(zone)
                spot_override.update({'zone': zone})
                logger.info(f'Chosen zone {zone} with {self.spot_placer}')
                scaling_options.append(
                    AutoscalerDecision(AutoscalerDecisionOperator.SCALE_UP,
                                       target=spot_override))
        elif num_alive_spot > num_to_provision:
            # Too many spot instances, scale down.
            num_spot_to_scale_down = num_alive_spot - num_to_provision
            all_replica_ids_to_scale_down.extend(
                _get_replica_ids_to_scale_down(
                    info_filter=lambda info: info.is_spot,
                    status_order=serve_state.ReplicaStatus.
                    scale_down_decision_order(),
                    num_limit=num_spot_to_scale_down,
                ))

        # OnDemand fallback.
        if not self.static_spot_provision:

            if self.use_safety_net:
                if num_ready_spot + num_ready_on_demand >= num_to_provision:
                    self.meet_safety_net_count += 1
                else:
                    self.miss_safety_net_count += 1

            num_demand_to_scale_up, num_demand_to_scale_down = 0, 0
            if (self.use_safety_net and self.meet_safety_net_count /
                (self.meet_safety_net_count + self.miss_safety_net_count) <
                    self.default_slo_threshold and
                    self.meet_safety_net_count + self.miss_safety_net_count >
                    constants.DEFAULT_SLO_COUNT_START):
                # Enable OnDemand fallback.
                num_demand_to_scale_up = (self.target_num_replicas -
                                          num_alive_on_demand)

            elif num_ready_spot + num_alive_on_demand < num_to_provision:
                # Enable OnDemand fallback.
                num_demand_to_scale_up = min(
                    self.target_num_replicas,
                    num_to_provision - num_ready_spot) - num_alive_on_demand

            elif num_ready_spot + num_alive_on_demand > num_to_provision:
                # OnDemand fallback is not needed.
                num_demand_to_scale_down = (num_ready_spot +
                                            num_alive_on_demand -
                                            num_to_provision)

            if num_demand_to_scale_up > 0:
                for _ in range(num_demand_to_scale_up):
                    scaling_options.append(
                        AutoscalerDecision(
                            AutoscalerDecisionOperator.SCALE_UP,
                            target=self._get_on_demand_resources_override_dict(
                            )))
            elif num_demand_to_scale_down > 0:
                all_replica_ids_to_scale_down.extend(
                    _get_replica_ids_to_scale_down(
                        info_filter=lambda info: not info.is_spot,
                        status_order=serve_state.ReplicaStatus.
                        scale_down_decision_order(),
                        num_limit=num_demand_to_scale_down,
                    ))

        for replica_id in all_replica_ids_to_scale_down:
            scaling_options.append(
                AutoscalerDecision(AutoscalerDecisionOperator.SCALE_DOWN,
                                   target=replica_id))
        if not scaling_options:
            logger.info('No scaling needed.')
=======
>>>>>>> 708ad977
        return scaling_options<|MERGE_RESOLUTION|>--- conflicted
+++ resolved
@@ -28,18 +28,6 @@
 class AutoscalerDecision:
     """Autoscaling decisions.
 
-<<<<<<< HEAD
-    |---------------------------------------------------------------|
-    | Operator   | TargetType       | Meaning                       |
-    |------------|------------------|-------------------------------|
-    | SCALE_UP   | Dict[str, Any]   | Resource override to add      |
-    |------------|------------------|-------------------------------|
-    | SCALE_DOWN | int              | Replica id to remove          |
-    |---------------------------------------------------------------|
-    """
-    operator: AutoscalerDecisionOperator
-    target: Union[Optional[Dict[str, Any]], int]
-=======
     |------------------------------------------------------------------------|
     | Operator   | TargetType                | Meaning                       |
     |------------|---------------------------|-------------------------------|
@@ -61,7 +49,6 @@
                     isinstance(target, int))
         self.operator = operator
         self.target = target
->>>>>>> 708ad977
 
     def __repr__(self) -> str:
         return f'AutoscalerDecision({self.operator}, {self.target})'
@@ -81,16 +68,7 @@
         """
         self.min_replicas: int = spec.min_replicas
         self.max_replicas: int = spec.max_replicas or spec.min_replicas
-<<<<<<< HEAD
-        self.frequency = frequency
-        if self.frequency < constants.LB_CONTROLLER_SYNC_INTERVAL_SECONDS:
-            logger.warning('Autoscaler frequency is less than '
-                           'controller sync interval. It might '
-                           'not always got the latest information.')
-        self.target_num_replicas = spec.min_replicas
-=======
         self.target_num_replicas: int = spec.min_replicas
->>>>>>> 708ad977
 
     def collect_request_information(
             self, request_aggregator_info: Dict[str, Any]) -> None:
@@ -113,19 +91,6 @@
     the threshold.
     """
 
-<<<<<<< HEAD
-    def __init__(self,
-                 spec: 'service_spec.SkyServiceSpec',
-                 frequency: int,
-                 rps_window_size: int,
-                 overprovision: bool = False,
-                 static_spot_provision: bool = False) -> None:
-        """Initialize the request rate autoscaler.
-
-        Variables:
-            target_qps_per_replica: Target qps per replica for autoscaling
-            rps_window_size: Window size for rps calculating.
-=======
     def __init__(self, spec: 'service_spec.SkyServiceSpec',
                  qps_window_size: int) -> None:
         """Initialize the request rate autoscaler.
@@ -133,37 +98,28 @@
         Variables:
             target_qps_per_replica: Target qps per replica for autoscaling.
             qps_window_size: Window size for qps calculating.
->>>>>>> 708ad977
             request_timestamps: All request timestamps within the window.
             upscale_counter: counter for upscale number of replicas.
             downscale_counter: counter for downscale number of replicas.
             scale_up_consecutive_periods: period for scaling up.
             scale_down_consecutive_periods: period for scaling down.
         """
-<<<<<<< HEAD
-        super().__init__(spec, frequency)
-        self.target_qps_per_replica = spec.target_qps_per_replica
-        self.rps_window_size: int = rps_window_size
-=======
         super().__init__(spec)
         self.target_qps_per_replica: Optional[
             float] = spec.target_qps_per_replica
         self.qps_window_size: int = qps_window_size
->>>>>>> 708ad977
         self.request_timestamps: List[float] = []
         self.overprovision = overprovision
         self.static_spot_provision = static_spot_provision
         self.auto_restart = spec.auto_restart
         self.upscale_counter: int = 0
         self.downscale_counter: int = 0
-<<<<<<< HEAD
         self.scale_up_consecutive_periods: int = int(spec.upscale_delay_s /
                                                      self.frequency)
         self.scale_down_consecutive_periods: int = int(spec.downscale_delay_s /
                                                        self.frequency)
         self.target_num_replicas = spec.min_replicas
         self.default_slo_threshold = spec.default_slo_threshold
-=======
         self.scale_up_consecutive_periods: int = int(
             spec.upscale_delay_seconds /
             constants.AUTOSCALER_DEFAULT_DECISION_INTERVAL_SECONDS)
@@ -174,7 +130,6 @@
         # TODO(MaoZiming): add init replica numbers in SkyServe spec.
         self.target_num_replicas: int = spec.min_replicas
         self.bootstrap_done: bool = False
->>>>>>> 708ad977
 
     def collect_request_information(
             self, request_aggregator_info: Dict[str, Any]) -> None:
@@ -193,7 +148,6 @@
                                    current_time - self.qps_window_size)
         self.request_timestamps = self.request_timestamps[index:]
 
-<<<<<<< HEAD
     def evaluate_scaling(
         self,
         num_extra: int,
@@ -202,6 +156,12 @@
         # Deprecated
         raise NotImplementedError
 
+    def _get_desired_num_replicas(self) -> int:
+        # Always return self.target_num_replicas when autoscaling
+        # is not enabled, i.e. self.target_qps_per_replica is None.
+        # In this case, self.target_num_replicas will be min_replicas.
+        if self.target_qps_per_replica is None:
+            return self.target_num_replicas
 
 class OnDemandRateAutoscaler(RequestRateAutoscaler):
     """OnDemandRateAutoscaler: Use on-demand to autoscale based on request rate.
@@ -217,14 +177,6 @@
                  overprovision: bool = False,
                  static_spot_provision: bool = False) -> None:
         super().__init__(spec, frequency, rps_window_size)
-=======
-    def _get_desired_num_replicas(self) -> int:
-        # Always return self.target_num_replicas when autoscaling
-        # is not enabled, i.e. self.target_qps_per_replica is None.
-        # In this case, self.target_num_replicas will be min_replicas.
-        if self.target_qps_per_replica is None:
-            return self.target_num_replicas
->>>>>>> 708ad977
 
         self.target_qps_per_replica = spec.target_qps_per_replica
         assert self.target_qps_per_replica is not None
@@ -248,11 +200,7 @@
         assert self.target_qps_per_replica is not None
         # Convert to requests per second.
         num_requests_per_second = len(
-<<<<<<< HEAD
-            self.request_timestamps) / self.rps_window_size
-=======
             self.request_timestamps) / self.qps_window_size
->>>>>>> 708ad977
         target_num_replicas = math.ceil(num_requests_per_second /
                                         self.target_qps_per_replica)
         target_num_replicas = max(self.min_replicas,
@@ -260,14 +208,10 @@
         logger.info(f'Requests per second: {num_requests_per_second}, '
                     f'Current target number of replicas: {target_num_replicas}')
 
-<<<<<<< HEAD
-        if target_num_replicas > self.target_num_replicas:
-=======
         if not self.bootstrap_done:
             self.bootstrap_done = True
             return target_num_replicas
         elif target_num_replicas > self.target_num_replicas:
->>>>>>> 708ad977
             self.upscale_counter += 1
             self.downscale_counter = 0
             if self.upscale_counter >= self.scale_up_consecutive_periods:
@@ -285,7 +229,6 @@
 
     def evaluate_scaling(
         self,
-<<<<<<< HEAD
         num_extra: int,
         replica_infos: List['replica_managers.ReplicaInfo'],
     ) -> List[AutoscalerDecision]:
@@ -313,37 +256,10 @@
 
         logger.info(
             f'Number of alive on-demand instances: {num_alive_on_demand}')
-=======
-        replica_infos: List['replica_managers.ReplicaInfo'],
-    ) -> List[AutoscalerDecision]:
-        """Evaluate Autoscaling decisions based on replica information.
-        If the number of launched replicas is less than the target,
-        Trigger a scale up. Else, trigger a scale down.
-
-        For future compatibility, we return a list of AutoscalerDecision.
-        Scale-up could include both spot and on-demand, each with a resource
-        override dict. Active migration could require returning both SCALE_UP
-        and SCALE_DOWN.
-        """
-        launched_replica_infos = [
-            info for info in replica_infos if info.is_launched
-        ]
-        num_launched_replicas = len(launched_replica_infos)
-
-        self.target_num_replicas = self._get_desired_num_replicas()
-        logger.info(
-            f'Final target number of replicas: {self.target_num_replicas} '
-            f'Upscale counter: {self.upscale_counter}/'
-            f'{self.scale_up_consecutive_periods}, '
-            f'Downscale counter: {self.downscale_counter}/'
-            f'{self.scale_down_consecutive_periods} '
-            f'Number of launched replicas: {num_launched_replicas}')
->>>>>>> 708ad977
 
         scaling_options = []
         all_replica_ids_to_scale_down: List[int] = []
 
-<<<<<<< HEAD
         def _get_replica_ids_to_scale_down(
             info_filter: Callable[['replica_managers.ReplicaInfo'], bool],
             status_order: List['serve_state.ReplicaStatus'],
@@ -386,34 +302,6 @@
                     scale_down_decision_order(),
                     num_limit=num_demand_to_scale_down,
                 ))
-=======
-        def _get_replica_ids_to_scale_down(num_limit: int) -> List[int]:
-
-            status_order = serve_state.ReplicaStatus.scale_down_decision_order()
-            launched_replica_infos_sorted = sorted(
-                launched_replica_infos,
-                key=lambda info: status_order.index(info.status)
-                if info.status in status_order else len(status_order))
-
-            return [info.replica_id for info in launched_replica_infos_sorted
-                   ][:num_limit]
-
-        if num_launched_replicas < self.target_num_replicas:
-            num_replicas_to_scale_up = (self.target_num_replicas -
-                                        num_launched_replicas)
-
-            for _ in range(num_replicas_to_scale_up):
-                scaling_options.append(
-                    AutoscalerDecision(AutoscalerDecisionOperator.SCALE_UP,
-                                       target=None))
-
-        elif num_launched_replicas > self.target_num_replicas:
-            num_replicas_to_scale_down = (num_launched_replicas -
-                                          self.target_num_replicas)
-            all_replica_ids_to_scale_down.extend(
-                _get_replica_ids_to_scale_down(
-                    num_limit=num_replicas_to_scale_down))
->>>>>>> 708ad977
 
         for replica_id in all_replica_ids_to_scale_down:
             scaling_options.append(
@@ -422,7 +310,6 @@
 
         if not scaling_options:
             logger.info('No scaling needed.')
-<<<<<<< HEAD
         return scaling_options
 
 
@@ -654,6 +541,4 @@
                                    target=replica_id))
         if not scaling_options:
             logger.info('No scaling needed.')
-=======
->>>>>>> 708ad977
         return scaling_options