"""Util constants/functions for SkyPilot Controllers."""
import copy
import dataclasses
import enum
import getpass
import os
import tempfile
import typing
from typing import Any, Dict, Iterable, List, Optional, Set

import colorama

from sky import check as sky_check
from sky import clouds
from sky import exceptions
from sky import global_user_state
from sky import resources
from sky import sky_logging
from sky import skypilot_config
from sky.adaptors import cloudflare
from sky.clouds import gcp
from sky.data import data_utils
from sky.data import storage as storage_lib
from sky.jobs import constants as managed_job_constants
from sky.jobs import utils as managed_job_utils
from sky.serve import constants as serve_constants
from sky.serve import serve_utils
from sky.skylet import constants
from sky.utils import common_utils
from sky.utils import env_options
from sky.utils import ux_utils

if typing.TYPE_CHECKING:
    from sky import task as task_lib
    from sky.backends import cloud_vm_ray_backend

logger = sky_logging.init_logger(__name__)

# Message thrown when APIs sky.jobs.launch(), sky.serve.up() received an invalid
# controller resources spec.
CONTROLLER_RESOURCES_NOT_VALID_MESSAGE = (
    '{controller_type} controller resources is not valid, please check '
    '~/.sky/config.yaml file and make sure '
    '{controller_type}.controller.resources is a valid resources spec. '
    'Details:\n  {err}')

# The placeholder for the local skypilot config path in file mounts.
LOCAL_SKYPILOT_CONFIG_PATH_PLACEHOLDER = 'skypilot:local_skypilot_config_path'


@dataclasses.dataclass
class _ControllerSpec:
    """Spec for skypilot controllers."""
    controller_type: str
    name: str
    # Use a list of strings to support fallback to old names. The list is in the
    # fallback order.
    candidate_cluster_names: List[str]
    in_progress_hint: str
    decline_cancel_hint: str
    _decline_down_when_failed_to_fetch_status_hint: str
    decline_down_for_dirty_controller_hint: str
    _check_cluster_name_hint: str
    default_hint_if_non_existent: str
    connection_error_hint: str
    default_resources_config: Dict[str, Any]

    @property
    def cluster_name(self) -> str:
        """The name in candidate_cluster_names that exists, else the first."""
        for candidate_name in self.candidate_cluster_names:
            record = global_user_state.get_cluster_from_name(candidate_name)
            if record is not None:
                return candidate_name
        return self.candidate_cluster_names[0]

    @property
    def decline_down_when_failed_to_fetch_status_hint(self) -> str:
        return self._decline_down_when_failed_to_fetch_status_hint.format(
            cluster_name=self.cluster_name)

    @property
    def check_cluster_name_hint(self) -> str:
        return self._check_cluster_name_hint.format(
            cluster_name=self.cluster_name)


class Controllers(enum.Enum):
    """Skypilot controllers."""
    # NOTE(dev): Keep this align with
    # sky/cli.py::_CONTROLLER_TO_HINT_OR_RAISE
    JOB_CONTROLLER = _ControllerSpec(
        controller_type='jobs',
        name='managed job controller',
        candidate_cluster_names=[
            managed_job_utils.JOB_CONTROLLER_NAME,
            managed_job_utils.LEGACY_JOB_CONTROLLER_NAME
        ],
        in_progress_hint=(
            '* {job_info}To see all managed jobs: '
            f'{colorama.Style.BRIGHT}sky job queue{colorama.Style.RESET_ALL}'),
        decline_cancel_hint=(
            'Cancelling the job controller\'s jobs is not allowed.\nTo cancel '
            f'managed jobs, use: {colorama.Style.BRIGHT}sky job cancel <managed'
            f' job IDs> [--all]{colorama.Style.RESET_ALL}'),
        _decline_down_when_failed_to_fetch_status_hint=(
            f'{colorama.Fore.RED}Tearing down the job controller while '
            'it is in INIT state is not supported (this means a job launch '
            'is in progress or the previous launch failed), as we cannot '
            'guarantee that all the managed jobs are finished. Please wait '
            'until the job controller is UP or fix it with '
            f'{colorama.Style.BRIGHT}sky start '
            '{cluster_name}'
            f'{colorama.Style.RESET_ALL}.'),
        decline_down_for_dirty_controller_hint=(
            f'{colorama.Fore.RED}In-progress managed jobs found. To avoid '
            f'resource leakage, cancel all jobs first: {colorama.Style.BRIGHT}'
            f'sky job cancel -a{colorama.Style.RESET_ALL}\n'),
        _check_cluster_name_hint=('Cluster {cluster_name} is reserved for '
                                  'managed job controller.'),
        default_hint_if_non_existent='No in-progress managed jobs.',
        connection_error_hint=(
            'Failed to connect to job controller, please try again later.'),
        default_resources_config=managed_job_constants.CONTROLLER_RESOURCES)
    SKY_SERVE_CONTROLLER = _ControllerSpec(
        controller_type='serve',
        name='serve controller',
        candidate_cluster_names=[serve_utils.SKY_SERVE_CONTROLLER_NAME],
        in_progress_hint=(
            f'* To see detailed service status: {colorama.Style.BRIGHT}'
            f'sky serve status -a{colorama.Style.RESET_ALL}'),
        decline_cancel_hint=(
            'Cancelling the sky serve controller\'s jobs is not allowed.'),
        _decline_down_when_failed_to_fetch_status_hint=(
            f'{colorama.Fore.RED}Tearing down the sky serve controller '
            'while it is in INIT state is not supported (this means a sky '
            'serve up is in progress or the previous launch failed), as we '
            'cannot guarantee that all the services are terminated. Please '
            'wait until the sky serve controller is UP or fix it with '
            f'{colorama.Style.BRIGHT}sky start '
            '{cluster_name}'
            f'{colorama.Style.RESET_ALL}.'),
        decline_down_for_dirty_controller_hint=(
            f'{colorama.Fore.RED}Tearing down the sky serve controller is not '
            'supported, as it is currently serving the following services: '
            '{service_names}. Please terminate the services first with '
            f'{colorama.Style.BRIGHT}sky serve down -a'
            f'{colorama.Style.RESET_ALL}.'),
        _check_cluster_name_hint=('Cluster {cluster_name} is reserved for '
                                  'sky serve controller.'),
        default_hint_if_non_existent='No live services.',
        connection_error_hint=(
            'Failed to connect to serve controller, please try again later.'),
        default_resources_config=serve_constants.CONTROLLER_RESOURCES)

    @classmethod
    def from_name(cls, name: Optional[str]) -> Optional['Controllers']:
        """Check if the cluster name is a controller name.

        Returns:
            The controller if the cluster name is a controller name.
            Otherwise, returns None.
        """
        for controller in cls:
            if name in controller.value.candidate_cluster_names:
                return controller
        return None

    @classmethod
    def from_type(cls, controller_type: str) -> Optional['Controllers']:
        """Get the controller by controller type.

        Returns:
            The controller if the controller type is valid.
            Otherwise, returns None.
        """
        for controller in cls:
            if controller.value.controller_type == controller_type:
                return controller
        return None


# Install cli dependencies. Not using SkyPilot wheels because the wheel
# can be cleaned up by another process.
# TODO(zhwu): Keep the dependencies align with the ones in setup.py
def _get_cloud_dependencies_installation_commands(
<<<<<<< HEAD
        controller: Controllers) -> List[str]:
    # TODO(tian): Make dependency installation command a method of cloud
    # class and get all installation command for enabled clouds.
    commands = []
    prefix_str = 'Check & install cloud dependencies on controller: '
    # This is to make sure the shorter checking message does not have junk
    # characters from the previous message.
    empty_str = ' ' * 5
    aws_dependencies_installation = (
        'pip list | grep boto3 > /dev/null 2>&1 || '
        'pip install "urllib3<2" awscli>=1.27.10 botocore>=1.29.10 '
        'boto3>=1.26.1 "colorama<0.4.5" > /dev/null 2>&1')
    for cloud in sky_check.get_cached_enabled_clouds_or_refresh():
        if isinstance(
                clouds,
            (clouds.Lambda, clouds.SCP, clouds.Fluidstack, clouds.Paperspace)):
            # no need to install any cloud dependencies for lambda, scp,
            # fluidstack and paperspace
            continue
        if cloud.is_same_cloud(clouds.AWS()):
            commands.append(f'echo -n "{prefix_str}AWS{empty_str}" && ' +
                            aws_dependencies_installation)
        elif cloud.is_same_cloud(clouds.Azure()):
            commands.append(
                f'echo -en "\\r{prefix_str}Azure{empty_str}" && '
                'pip list | grep azure-cli > /dev/null 2>&1 || '
                'pip install "azure-cli>=2.31.0" azure-core '
                '"azure-identity>=1.13.0" azure-mgmt-network > /dev/null 2>&1')
        elif cloud.is_same_cloud(clouds.GCP()):
            commands.append(
                f'echo -en "\\r{prefix_str}GCP{empty_str}" && '
                'pip list | grep google-api-python-client > /dev/null 2>&1 || '
                'pip install "google-api-python-client>=2.69.0" '
                '> /dev/null 2>&1')
            # Have to separate the installation of google-cloud-storage from
            # above because for a VM launched on GCP, the VM may have
            # google-api-python-client installed alone.
            commands.append(
                'pip list | grep google-cloud-storage > /dev/null 2>&1 || '
                'pip install google-cloud-storage > /dev/null 2>&1')
            commands.append(f'{gcp.GOOGLE_SDK_INSTALLATION_COMMAND}')
        if controller == Controllers.JOB_CONTROLLER:
            if cloud.is_same_cloud(clouds.IBM()):
                commands.append(
                    f'echo -en "\\r{prefix_str}IBM{empty_str}" '
                    '&& pip list | grep ibm-cloud-sdk-core > /dev/null 2>&1 || '
                    'pip install ibm-cloud-sdk-core ibm-vpc '
                    'ibm-platform-services ibm-cos-sdk > /dev/null 2>&1')
            elif cloud.is_same_cloud(clouds.OCI()):
                commands.append(f'echo -en "\\r{prefix_str}OCI{empty_str}" && '
                                'pip list | grep oci > /dev/null 2>&1 || '
                                'pip install oci > /dev/null 2>&1')
            elif isinstance(cloud, clouds.Kubernetes):
                commands.append(
                    f'echo -en "\\r{prefix_str}Kubernetes{empty_str}" && '
                    'pip list | grep kubernetes > /dev/null 2>&1 || '
                    'pip install "kubernetes>=20.0.0" > /dev/null 2>&1')
            elif isinstance(cloud, clouds.RunPod):
                commands.append(
                    f'echo -en "\\r{prefix_str}RunPod{empty_str}" && '
                    'pip list | grep runpod > /dev/null 2>&1 || '
                    'pip install "runpod>=1.5.1" > /dev/null 2>&1')
            elif cloud.is_same_cloud(clouds.Cudo()):
                # cudo doesn't support open port
                commands.append(
                    f'echo -en "\\r{prefix_str}Cudo{empty_str}" && '
                    'pip list | grep cudo-compute > /dev/null 2>&1 || '
                    'pip install "cudo-compute>=0.1.8" > /dev/null 2>&1')
    if (cloudflare.NAME
            in storage_lib.get_cached_enabled_storage_clouds_or_refresh()):
        commands.append(f'echo -en "\\r{prefix_str}AWS{empty_str}" && ' +
                        aws_dependencies_installation)
    commands.append(f'echo -e "\\r{prefix_str}Done for {len(commands)} '
                    'clouds."')
=======
        controller_type: str) -> List[str]:
    commands = []
    enabled_clouds = sky_check.get_cached_enabled_clouds_or_refresh()
    # TODO(tian): Make dependency installation command a method of cloud
    # class and get all installation command for enabled clouds.
    # AWS
    if clouds.cloud_in_iterable(clouds.AWS(), enabled_clouds):
        commands.append(
            'pip list | grep boto3 > /dev/null 2>&1 || '
            'pip install "urllib3<2" awscli>=1.27.10 botocore>=1.29.10 '
            'boto3>=1.26.1 > /dev/null 2>&1')
    # GCP
    if clouds.cloud_in_iterable(clouds.GCP(), enabled_clouds):
        commands.extend([
            'pip list | grep google-api-python-client > /dev/null 2>&1 || '
            'pip install google-api-python-client>=2.69.0 google-cloud-storage '
            '> /dev/null 2>&1', f'{gcp.GOOGLE_SDK_INSTALLATION_COMMAND}'
        ])
    # Azure
    if clouds.cloud_in_iterable(clouds.Azure(), enabled_clouds):
        commands.append(
            'pip list | grep azure-cli > /dev/null 2>&1 || '
            'pip install azure-cli>=2.31.0 azure-core azure-identity>=1.13.0 '
            'azure-mgmt-network > /dev/null 2>&1')
    # Kubernetes
    if clouds.cloud_in_iterable(clouds.Kubernetes(), enabled_clouds):
        commands.append(
            # Install k8s + skypilot dependencies
            'sudo bash -c "if '
            '! command -v curl &> /dev/null || '
            '! command -v socat &> /dev/null || '
            '! command -v netcat &> /dev/null; '
            'then apt update && apt install curl socat netcat -y; '
            'fi" && '
            # Install kubectl
            '(command -v kubectl &>/dev/null || '
            '(curl -LO "https://dl.k8s.io/release/$(curl -L -s '
            'https://dl.k8s.io/release/stable.txt)/bin/linux/amd64/kubectl" && '
            'sudo install -o root -g root -m 0755 '
            'kubectl /usr/local/bin/kubectl)) && ')
    # OCI
    if controller_type == 'spot':
        # oci doesn't support open port yet, so we don't install oci
        # dependencies for sky serve controller.
        if clouds.cloud_in_iterable(clouds.OCI(), enabled_clouds):
            commands.append('pip list | grep oci > /dev/null 2>&1 || '
                            'pip install oci > /dev/null 2>&1')
    # ibm doesn't support open port and spot instance yet, so we don't
    # install them for either controller.
>>>>>>> 34a719c4
    return commands


def check_cluster_name_not_controller(
        cluster_name: Optional[str],
        operation_str: Optional[str] = None) -> None:
    """Errors out if the cluster name is a controller name.

    Raises:
      sky.exceptions.NotSupportedError: if the cluster name is a controller
        name, raise with an error message explaining 'operation_str' is not
        allowed.

    Returns:
      None, if the cluster name is not a controller name.
    """
    controller = Controllers.from_name(cluster_name)
    if controller is not None:
        msg = controller.value.check_cluster_name_hint
        if operation_str is not None:
            msg += f' {operation_str} is not allowed.'
        with ux_utils.print_exception_no_traceback():
            raise exceptions.NotSupportedError(msg)


# Internal only:
def download_and_stream_latest_job_log(
        backend: 'cloud_vm_ray_backend.CloudVmRayBackend',
        handle: 'cloud_vm_ray_backend.CloudVmRayResourceHandle',
        local_dir: str) -> Optional[str]:
    """Downloads and streams the latest job log.

    This function is only used by job controller and sky serve controller.
    """
    os.makedirs(local_dir, exist_ok=True)
    log_file = None
    try:
        log_dirs = backend.sync_down_logs(
            handle,
            # Download the log of the latest job.
            # The job_id for the managed job running on the cluster is not
            # necessarily 1, as it is possible that the worker node in a
            # multi-node cluster is preempted, and we recover the managed job
            # on the existing cluster, which leads to a larger job_id. Those
            # job_ids all represent the same logical managed job.
            job_ids=None,
            local_dir=local_dir)
    except exceptions.CommandError as e:
        logger.info(f'Failed to download the logs: '
                    f'{common_utils.format_exception(e)}')
    else:
        if not log_dirs:
            logger.error('Failed to find the logs for the user program.')
        else:
            log_dir = list(log_dirs.values())[0]
            log_file = os.path.join(log_dir, 'run.log')

            # Print the logs to the console.
            try:
                with open(log_file, 'r', encoding='utf-8') as f:
                    print(f.read())
            except FileNotFoundError:
                logger.error('Failed to find the logs for the user '
                             f'program at {log_file}.')
    return log_file


def shared_controller_vars_to_fill(
        controller: Controllers,
        remote_user_config_path: str) -> Dict[str, str]:
    vars_to_fill: Dict[str, Any] = {
        'cloud_dependencies_installation_commands':
            _get_cloud_dependencies_installation_commands(controller)
    }
    env_vars: Dict[str, str] = {
        env.value: '1' for env in env_options.Options if env.get()
    }
    env_vars.update({
        # Should not use $USER here, as that env var can be empty when
        # running in a container.
        constants.USER_ENV_VAR: getpass.getuser(),
        constants.USER_ID_ENV_VAR: common_utils.get_user_hash(),
        # Skip cloud identity check to avoid the overhead.
        env_options.Options.SKIP_CLOUD_IDENTITY_CHECK.value: '1',
    })
    if skypilot_config.loaded():
        # Only set the SKYPILOT_CONFIG env var if the user has a config file.
        env_vars[
            skypilot_config.ENV_VAR_SKYPILOT_CONFIG] = remote_user_config_path
    vars_to_fill['controller_envs'] = env_vars
    return vars_to_fill


def get_controller_resources(
    controller: Controllers,
    task_resources: Iterable['resources.Resources'],
) -> Set['resources.Resources']:
    """Read the skypilot config and setup the controller resources.

    Returns:
        A set of controller resources that will be used to launch the
        controller. All fields are the same except for the cloud. If no
        controller exists and the controller resources has no cloud
        specified, the controller will be launched on one of the clouds
        of the task resources for better connectivity.
    """
    controller_resources_config_copied: Dict[str, Any] = copy.copy(
        controller.value.default_resources_config)
    if skypilot_config.loaded():
        # Override the controller resources with the ones specified in the
        # config.
        custom_controller_resources_config = skypilot_config.get_nested(
            (controller.value.controller_type, 'controller', 'resources'), None)
        if custom_controller_resources_config is not None:
            controller_resources_config_copied.update(
                custom_controller_resources_config)
        elif controller == Controllers.JOB_CONTROLLER:
            # TODO(zhwu): Backward compatibility for the old config for managed
            # job controller.
            controller_resources_config_copied.update(
                skypilot_config.get_nested(('spot', 'controller', 'resources'),
                                           {}))

    try:
        controller_resources = resources.Resources.from_yaml_config(
            controller_resources_config_copied)
    except ValueError as e:
        with ux_utils.print_exception_no_traceback():
            raise ValueError(
                CONTROLLER_RESOURCES_NOT_VALID_MESSAGE.format(
                    controller_type=controller.value.controller_type,
                    err=common_utils.format_exception(
                        e, use_bracket=True)).capitalize()) from e
    # TODO(tian): Support multiple resources for the controller. One blocker
    # here is the semantic if controller resources use `ordered` and we want
    # to override it with multiple cloud from task resources.
    if len(controller_resources) != 1:
        with ux_utils.print_exception_no_traceback():
            raise ValueError(
                CONTROLLER_RESOURCES_NOT_VALID_MESSAGE.format(
                    controller_type=controller.value.controller_type,
                    err=f'Expected exactly one resource, got '
                    f'{len(controller_resources)} resources: '
                    f'{controller_resources}').capitalize())
    controller_resources_to_use: resources.Resources = list(
        controller_resources)[0]

    controller_record = global_user_state.get_cluster_from_name(
        controller.value.cluster_name)
    if controller_record is not None:
        handle = controller_record.get('handle', None)
        if handle is not None:
            controller_resources_to_use = handle.launched_resources

    if controller_resources_to_use.cloud is not None:
        return {controller_resources_to_use}

    # If the controller and replicas are from the same cloud, it should
    # provide better connectivity. We will let the controller choose from
    # the clouds of the resources if the controller does not exist.
    # TODO(tian): Consider respecting the regions/zones specified for the
    # resources as well.
    requested_clouds: Set['clouds.Cloud'] = set()
    for resource in task_resources:
        # cloud is an object and will not be able to be distinguished by set.
        # Here we manually check if the cloud is in the set.
        if resource.cloud is not None:
            if not clouds.cloud_in_iterable(resource.cloud, requested_clouds):
                try:
                    resource.cloud.check_features_are_supported(
                        resources.Resources(),
                        {clouds.CloudImplementationFeatures.HOST_CONTROLLERS})
                except exceptions.NotSupportedError:
                    # Skip the cloud if it does not support hosting controllers.
                    continue
                requested_clouds.add(resource.cloud)
        else:
            # if one of the resource.cloud is None, this could represent user
            # does not know which cloud is best for the specified resources.
            # For example:
            #   resources:
            #     - accelerators: L4     # Both available on AWS and GCP
            #     - cloud: runpod
            #       accelerators: A40
            # In this case, we allow the controller to be launched on any cloud.
            requested_clouds.clear()
            break
    if not requested_clouds:
        return {controller_resources_to_use}
    return {
        controller_resources_to_use.copy(cloud=controller_cloud)
        for controller_cloud in requested_clouds
    }


def _setup_proxy_command_on_controller(
        controller_launched_cloud: 'clouds.Cloud') -> Dict[str, Any]:
    """Sets up proxy command on the controller.

    This function should be called on the controller (remote cluster), which
    has the `~/.sky/sky_ray.yaml` file.
    """
    # Look up the contents of the already loaded configs via the
    # 'skypilot_config' module. Don't simply read the on-disk file as
    # it may have changed since this process started.
    #
    # Set any proxy command to None, because the controller would've
    # been launched behind the proxy, and in general any nodes we
    # launch may not have or need the proxy setup. (If the controller
    # needs to launch mew clusters in another region/VPC, the user
    # should properly set up VPC peering, which will allow the
    # cross-region/VPC communication. The proxy command is orthogonal
    # to this scenario.)
    #
    # This file will be uploaded to the controller node and will be
    # used throughout the managed job's / service's recovery attempts
    # (i.e., if it relaunches due to preemption, we make sure the
    # same config is used).
    #
    # NOTE: suppose that we have a controller in old VPC, then user
    # changes 'vpc_name' in the config and does a 'job launch' /
    # 'serve up'. In general, the old controller may not successfully
    # launch the job in the new VPC. This happens if the two VPCs don’t
    # have peering set up. Like other places in the code, we assume
    # properly setting up networking is user's responsibilities.
    # TODO(zongheng): consider adding a basic check that checks
    # controller VPC (or name) == the managed job's / service's VPC
    # (or name). It may not be a sufficient check (as it's always
    # possible that peering is not set up), but it may catch some
    # obvious errors.
    proxy_command_key = (str(controller_launched_cloud).lower(),
                         'ssh_proxy_command')
    ssh_proxy_command = skypilot_config.get_nested(proxy_command_key, None)
    config_dict = skypilot_config.to_dict()
    if isinstance(ssh_proxy_command, str):
        config_dict = skypilot_config.set_nested(proxy_command_key, None)
    elif isinstance(ssh_proxy_command, dict):
        # Instead of removing the key, we set the value to empty string
        # so that the controller will only try the regions specified by
        # the keys.
        ssh_proxy_command = {k: None for k in ssh_proxy_command}
        config_dict = skypilot_config.set_nested(proxy_command_key,
                                                 ssh_proxy_command)

    return config_dict


def replace_skypilot_config_path_in_file_mounts(
        cloud: 'clouds.Cloud', file_mounts: Optional[Dict[str, str]]):
    """Replaces the SkyPilot config path in file mounts with the real path."""
    # TODO(zhwu): This function can be moved to `backend_utils` once we have
    # more predefined file mounts that needs to be replaced after the cluster
    # is provisioned, e.g., we may need to decide which cloud to create a bucket
    # to be mounted to the cluster based on the cloud the cluster is actually
    # launched on (after failover).
    if file_mounts is None:
        return
    replaced = False
    to_replace = True
    with tempfile.NamedTemporaryFile('w', delete=False) as f:
        if skypilot_config.loaded():
            new_skypilot_config = _setup_proxy_command_on_controller(cloud)
            common_utils.dump_yaml(f.name, new_skypilot_config)
            to_replace = True
        else:
            # Empty config. Remove the placeholder below.
            to_replace = False
        for remote_path, local_path in list(file_mounts.items()):
            if local_path == LOCAL_SKYPILOT_CONFIG_PATH_PLACEHOLDER:
                if to_replace:
                    file_mounts[remote_path] = f.name
                    replaced = True
                else:
                    del file_mounts[remote_path]
    if replaced:
        logger.debug(f'Replaced {LOCAL_SKYPILOT_CONFIG_PATH_PLACEHOLDER} with '
                     f'the real path in file mounts: {file_mounts}')


def maybe_translate_local_file_mounts_and_sync_up(task: 'task_lib.Task',
                                                  path: str):
    """Translates local->VM mounts into Storage->VM, then syncs up any Storage.

    Eagerly syncing up local->Storage ensures Storage->VM would work at task
    launch time.

    If there are no local source paths to be translated, this function would
    still sync up any storage mounts with local source paths (which do not
    undergo translation).
    """
    # ================================================================
    # Translate the workdir and local file mounts to cloud file mounts.
    # ================================================================
    run_id = common_utils.get_usage_run_id()[:8]
    original_file_mounts = task.file_mounts if task.file_mounts else {}
    original_storage_mounts = task.storage_mounts if task.storage_mounts else {}

    copy_mounts = task.get_local_to_remote_file_mounts()
    if copy_mounts is None:
        copy_mounts = {}

    has_local_source_paths_file_mounts = bool(copy_mounts)
    has_local_source_paths_workdir = task.workdir is not None

    msg = None
    if has_local_source_paths_workdir and has_local_source_paths_file_mounts:
        msg = 'workdir and file_mounts with local source paths'
    elif has_local_source_paths_file_mounts:
        msg = 'file_mounts with local source paths'
    elif has_local_source_paths_workdir:
        msg = 'workdir'
    if msg:
        logger.info(f'{colorama.Fore.YELLOW}Translating {msg} to SkyPilot '
                    f'Storage...{colorama.Style.RESET_ALL}')

    # Step 1: Translate the workdir to SkyPilot storage.
    new_storage_mounts = {}
    if task.workdir is not None:
        bucket_name = constants.WORKDIR_BUCKET_NAME.format(
            username=common_utils.get_cleaned_username(), id=run_id)
        workdir = task.workdir
        task.workdir = None
        if (constants.SKY_REMOTE_WORKDIR in original_file_mounts or
                constants.SKY_REMOTE_WORKDIR in original_storage_mounts):
            raise ValueError(
                f'Cannot mount {constants.SKY_REMOTE_WORKDIR} as both the '
                'workdir and file_mounts contains it as the target.')
        new_storage_mounts[
            constants.
            SKY_REMOTE_WORKDIR] = storage_lib.Storage.from_yaml_config({
                'name': bucket_name,
                'source': workdir,
                'persistent': False,
                'mode': 'COPY',
            })
        # Check of the existence of the workdir in file_mounts is done in
        # the task construction.
        logger.info(f'Workdir {workdir!r} will be synced to cloud storage '
                    f'{bucket_name!r}.')

    # Step 2: Translate the local file mounts with folder in src to SkyPilot
    # storage.
    # TODO(zhwu): Optimize this by:
    # 1. Use the same bucket for all the mounts.
    # 2. When the src is the same, use the same bucket.
    copy_mounts_with_file_in_src = {}
    for i, (dst, src) in enumerate(copy_mounts.items()):
        assert task.file_mounts is not None
        task.file_mounts.pop(dst)
        if os.path.isfile(os.path.abspath(os.path.expanduser(src))):
            copy_mounts_with_file_in_src[dst] = src
            continue
        bucket_name = constants.FILE_MOUNTS_BUCKET_NAME.format(
            username=common_utils.get_cleaned_username(),
            id=f'{run_id}-{i}',
        )
        new_storage_mounts[dst] = storage_lib.Storage.from_yaml_config({
            'name': bucket_name,
            'source': src,
            'persistent': False,
            'mode': 'COPY',
        })
        logger.info(
            f'Folder in local file mount {src!r} will be synced to SkyPilot '
            f'storage {bucket_name}.')

    # Step 3: Translate local file mounts with file in src to SkyPilot storage.
    # Hard link the files in src to a temporary directory, and upload folder.
    local_fm_path = os.path.join(
        tempfile.gettempdir(),
        constants.FILE_MOUNTS_LOCAL_TMP_DIR.format(id=run_id))
    os.makedirs(local_fm_path, exist_ok=True)
    file_bucket_name = constants.FILE_MOUNTS_FILE_ONLY_BUCKET_NAME.format(
        username=common_utils.get_cleaned_username(), id=run_id)
    file_mount_remote_tmp_dir = constants.FILE_MOUNTS_REMOTE_TMP_DIR.format(
        path)
    if copy_mounts_with_file_in_src:
        src_to_file_id = {}
        for i, src in enumerate(set(copy_mounts_with_file_in_src.values())):
            src_to_file_id[src] = i
            os.link(os.path.abspath(os.path.expanduser(src)),
                    os.path.join(local_fm_path, f'file-{i}'))

        new_storage_mounts[
            file_mount_remote_tmp_dir] = storage_lib.Storage.from_yaml_config({
                'name': file_bucket_name,
                'source': local_fm_path,
                'persistent': False,
                'mode': 'MOUNT',
            })
        if file_mount_remote_tmp_dir in original_storage_mounts:
            with ux_utils.print_exception_no_traceback():
                raise ValueError(
                    'Failed to translate file mounts, due to the default '
                    f'destination {file_mount_remote_tmp_dir} '
                    'being taken.')
        sources = list(src_to_file_id.keys())
        sources_str = '\n\t'.join(sources)
        logger.info('Source files in file_mounts will be synced to '
                    f'cloud storage {file_bucket_name}:'
                    f'\n\t{sources_str}')
    task.update_storage_mounts(new_storage_mounts)

    # Step 4: Upload storage from sources
    # Upload the local source to a bucket. The task will not be executed
    # locally, so we need to upload the files/folders to the bucket manually
    # here before sending the task to the remote job controller.
    if task.storage_mounts:
        # There may be existing (non-translated) storage mounts, so log this
        # whenever task.storage_mounts is non-empty.
        logger.info(f'{colorama.Fore.YELLOW}Uploading sources to cloud storage.'
                    f'{colorama.Style.RESET_ALL} See: sky storage ls')
    try:
        task.sync_storage_mounts()
    except ValueError as e:
        if 'No enabled cloud for storage' in str(e):
            data_src = None
            if has_local_source_paths_file_mounts:
                data_src = 'file_mounts'
            if has_local_source_paths_workdir:
                if data_src:
                    data_src += ' and workdir'
                else:
                    data_src = 'workdir'
            store_enabled_clouds = ', '.join(storage_lib.STORE_ENABLED_CLOUDS)
            with ux_utils.print_exception_no_traceback():
                raise exceptions.NotSupportedError(
                    f'Unable to use {data_src} - no cloud with object store '
                    'is enabled. Please enable at least one cloud with '
                    f'object store support ({store_enabled_clouds}) by running '
                    f'`sky check`, or remove {data_src} from your task.'
                    '\nHint: If you do not have any cloud access, you may still'
                    ' download data and code over the network using curl or '
                    'other tools in the `setup` section of the task.') from None

    # Step 5: Add the file download into the file mounts, such as
    #  /original-dst: s3://spot-fm-file-only-bucket-name/file-0
    new_file_mounts = {}
    if copy_mounts_with_file_in_src:
        # file_mount_remote_tmp_dir will only exist when there are files in
        # the src for copy mounts.
        storage = task.storage_mounts[file_mount_remote_tmp_dir]
        store_type = list(storage.stores.keys())[0]
        store_prefix = store_type.store_prefix()
        bucket_url = store_prefix + file_bucket_name
        for dst, src in copy_mounts_with_file_in_src.items():
            file_id = src_to_file_id[src]
            new_file_mounts[dst] = bucket_url + f'/file-{file_id}'
    task.update_file_mounts(new_file_mounts)

    # Step 6: Replace the source field that is local path in all storage_mounts
    # with bucket URI and remove the name field.
    for storage_obj in task.storage_mounts.values():
        if (storage_obj.source is not None and
                not data_utils.is_cloud_store_url(storage_obj.source)):
            # Need to replace the local path with bucket URI, and remove the
            # name field, so that the storage mount can work on the spot
            # controller.
            store_types = list(storage_obj.stores.keys())
            assert len(store_types) == 1, (
                'We only support one store type for now.', storage_obj.stores)
            store_type = store_types[0]
            store_prefix = store_type.store_prefix()
            storage_obj.source = f'{store_prefix}{storage_obj.name}'
            storage_obj.force_delete = True<|MERGE_RESOLUTION|>--- conflicted
+++ resolved
@@ -184,7 +184,6 @@
 # can be cleaned up by another process.
 # TODO(zhwu): Keep the dependencies align with the ones in setup.py
 def _get_cloud_dependencies_installation_commands(
-<<<<<<< HEAD
         controller: Controllers) -> List[str]:
     # TODO(tian): Make dependency installation command a method of cloud
     # class and get all installation command for enabled clouds.
@@ -259,57 +258,6 @@
                         aws_dependencies_installation)
     commands.append(f'echo -e "\\r{prefix_str}Done for {len(commands)} '
                     'clouds."')
-=======
-        controller_type: str) -> List[str]:
-    commands = []
-    enabled_clouds = sky_check.get_cached_enabled_clouds_or_refresh()
-    # TODO(tian): Make dependency installation command a method of cloud
-    # class and get all installation command for enabled clouds.
-    # AWS
-    if clouds.cloud_in_iterable(clouds.AWS(), enabled_clouds):
-        commands.append(
-            'pip list | grep boto3 > /dev/null 2>&1 || '
-            'pip install "urllib3<2" awscli>=1.27.10 botocore>=1.29.10 '
-            'boto3>=1.26.1 > /dev/null 2>&1')
-    # GCP
-    if clouds.cloud_in_iterable(clouds.GCP(), enabled_clouds):
-        commands.extend([
-            'pip list | grep google-api-python-client > /dev/null 2>&1 || '
-            'pip install google-api-python-client>=2.69.0 google-cloud-storage '
-            '> /dev/null 2>&1', f'{gcp.GOOGLE_SDK_INSTALLATION_COMMAND}'
-        ])
-    # Azure
-    if clouds.cloud_in_iterable(clouds.Azure(), enabled_clouds):
-        commands.append(
-            'pip list | grep azure-cli > /dev/null 2>&1 || '
-            'pip install azure-cli>=2.31.0 azure-core azure-identity>=1.13.0 '
-            'azure-mgmt-network > /dev/null 2>&1')
-    # Kubernetes
-    if clouds.cloud_in_iterable(clouds.Kubernetes(), enabled_clouds):
-        commands.append(
-            # Install k8s + skypilot dependencies
-            'sudo bash -c "if '
-            '! command -v curl &> /dev/null || '
-            '! command -v socat &> /dev/null || '
-            '! command -v netcat &> /dev/null; '
-            'then apt update && apt install curl socat netcat -y; '
-            'fi" && '
-            # Install kubectl
-            '(command -v kubectl &>/dev/null || '
-            '(curl -LO "https://dl.k8s.io/release/$(curl -L -s '
-            'https://dl.k8s.io/release/stable.txt)/bin/linux/amd64/kubectl" && '
-            'sudo install -o root -g root -m 0755 '
-            'kubectl /usr/local/bin/kubectl)) && ')
-    # OCI
-    if controller_type == 'spot':
-        # oci doesn't support open port yet, so we don't install oci
-        # dependencies for sky serve controller.
-        if clouds.cloud_in_iterable(clouds.OCI(), enabled_clouds):
-            commands.append('pip list | grep oci > /dev/null 2>&1 || '
-                            'pip install oci > /dev/null 2>&1')
-    # ibm doesn't support open port and spot instance yet, so we don't
-    # install them for either controller.
->>>>>>> 34a719c4
     return commands
 
 
